--- conflicted
+++ resolved
@@ -28,11 +28,7 @@
   <parent>
     <groupId>org.jenkins-ci.main</groupId>
     <artifactId>pom</artifactId>
-<<<<<<< HEAD
-    <version>2.42-SNAPSHOT</version>
-=======
     <version>2.44-SNAPSHOT</version>
->>>>>>> e612721e
   </parent>
 
   <artifactId>jenkins-war</artifactId>
