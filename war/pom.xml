<?xml version="1.0" encoding="UTF-8"?>
<!--
The MIT License

Copyright (c) 2004-2009, Sun Microsystems, Inc., Kohsuke Kawaguchi, Stephen Connolly, Tom Huybrechts, Yahoo! Inc.

Permission is hereby granted, free of charge, to any person obtaining a copy
of this software and associated documentation files (the "Software"), to deal
in the Software without restriction, including without limitation the rights
to use, copy, modify, merge, publish, distribute, sublicense, and/or sell
copies of the Software, and to permit persons to whom the Software is
furnished to do so, subject to the following conditions:

The above copyright notice and this permission notice shall be included in
all copies or substantial portions of the Software.

THE SOFTWARE IS PROVIDED "AS IS", WITHOUT WARRANTY OF ANY KIND, EXPRESS OR
IMPLIED, INCLUDING BUT NOT LIMITED TO THE WARRANTIES OF MERCHANTABILITY,
FITNESS FOR A PARTICULAR PURPOSE AND NONINFRINGEMENT. IN NO EVENT SHALL THE
AUTHORS OR COPYRIGHT HOLDERS BE LIABLE FOR ANY CLAIM, DAMAGES OR OTHER
LIABILITY, WHETHER IN AN ACTION OF CONTRACT, TORT OR OTHERWISE, ARISING FROM,
OUT OF OR IN CONNECTION WITH THE SOFTWARE OR THE USE OR OTHER DEALINGS IN
THE SOFTWARE.
-->
<project xmlns="http://maven.apache.org/POM/4.0.0" xmlns:xsi="http://www.w3.org/2001/XMLSchema-instance" xsi:schemaLocation="http://maven.apache.org/POM/4.0.0 http://maven.apache.org/maven-v4_0_0.xsd">
  <modelVersion>4.0.0</modelVersion>

  <parent>
    <groupId>org.jenkins-ci.main</groupId>
    <artifactId>pom</artifactId>
<<<<<<< HEAD
    <version>2.69-SNAPSHOT</version>
=======
    <version>2.78-SNAPSHOT</version>
>>>>>>> e1d622fe
  </parent>

  <artifactId>jenkins-war</artifactId>
  <packaging>war</packaging>

  <name>Jenkins war</name>
  <description>Creates a war file. Also includes additional static web resources, such as images, CSS, JavaScript, and some HTML files.</description>

  <properties>
    <JENKINS_HOME>${basedir}/work</JENKINS_HOME>
    <contextPath>/jenkins</contextPath><!-- context path during test -->
    <port>8080</port><!-- HTTP listener port -->
    <node.version>6.10.2</node.version>
    <yarn.version>0.24.5</yarn.version>
  </properties>

  <dependencies>
    <dependency>
      <groupId>org.jenkins-ci</groupId>
      <artifactId>executable-war</artifactId>
      <version>1.36</version>
      <scope>provided</scope>
    </dependency>
    <dependency>
      <groupId>org.jenkins-ci.main</groupId>
      <artifactId>jenkins-core</artifactId>
      <version>${project.version}</version>
      <exclusions>
        <!--
          jars that are not needed in war. most of the exclusions should happen in the core, to make IDEs happy, not here.
        -->
        <exclusion>
          <groupId>javax.servlet</groupId>
          <artifactId>servlet-api</artifactId>
        </exclusion>
        <exclusion>
          <groupId>javax.servlet</groupId>
          <artifactId>jsp-api</artifactId>
        </exclusion>
        <!-- Stapler 1.195 fails to declare this as optional, and the 1.1 version lacks a license: -->
        <exclusion>
          <artifactId>metainf-services</artifactId>
          <groupId>org.kohsuke.metainf-services</groupId>
        </exclusion>
      </exclusions>
    </dependency>
    <dependency>
      <groupId>${project.groupId}</groupId>
      <artifactId>remoting</artifactId>
      <!-- specified in the parent -->
    </dependency>
    <dependency>
      <groupId>${project.groupId}</groupId>
      <artifactId>cli</artifactId>
      <classifier>jar-with-dependencies</classifier>
      <version>${project.version}</version>
      <scope>provided</scope>
    </dependency>
    <dependency>
      <!--
        not actually used by test but used by dependency plugin to include it inside the war.
      -->
      <groupId>org.jenkins-ci</groupId>
      <artifactId>winstone</artifactId>
<<<<<<< HEAD
      <version>4.0</version>
=======
      <version>4.1</version>
>>>>>>> e1d622fe
      <scope>test</scope>
    </dependency>
    <dependency>
      <groupId>org.jenkins-ci.modules</groupId>
      <artifactId>instance-identity</artifactId>
      <version>2.1</version>
    </dependency>
    <dependency>
      <groupId>org.jenkins-ci.modules</groupId>
      <artifactId>ssh-cli-auth</artifactId>
      <version>1.4</version>
    </dependency>
    <dependency>
      <groupId>org.jenkins-ci.modules</groupId>
      <artifactId>slave-installer</artifactId>
      <version>1.6</version>
    </dependency>
    <dependency>
      <groupId>org.jenkins-ci.modules</groupId>
      <artifactId>windows-slave-installer</artifactId>
      <version>1.9.1</version>
    </dependency>
    <dependency>
      <groupId>org.jenkins-ci.modules</groupId>
      <artifactId>launchd-slave-installer</artifactId>
      <version>1.2</version>
    </dependency>
    <dependency>
      <groupId>org.jenkins-ci.modules</groupId>
      <artifactId>upstart-slave-installer</artifactId>
      <version>1.1</version>
    </dependency>
    <dependency>
      <groupId>org.jenkins-ci.modules</groupId>
      <artifactId>systemd-slave-installer</artifactId>
      <version>1.1</version>
    </dependency>
    <dependency>
      <groupId>org.jenkins-ci.modules</groupId>
      <artifactId>sshd</artifactId>
      <version>2.0</version>
    </dependency>
    <dependency>
      <groupId>org.jenkins-ci.ui</groupId>
      <artifactId>jquery-detached</artifactId>
      <version>1.2.1</version>
      <classifier>core-assets</classifier>
    </dependency>
    <dependency>
      <groupId>org.jenkins-ci.ui</groupId>
      <artifactId>bootstrap</artifactId>
      <version>1.3.2</version>
      <classifier>core-assets</classifier>
    </dependency>
    <dependency>
      <groupId>org.jenkins-ci.ui</groupId>
      <artifactId>handlebars</artifactId>
      <version>1.1.1</version>
      <classifier>core-assets</classifier>
    </dependency>
    <dependency>
      <!--
        We bundle slf4j binding since we got some components (sshd for example)
        that uses slf4j.

        The problem with not shipping any binding in the war is that if the
        servlet container does use slf4j in itself, then we got a classloader
        constraint violation (see JENKINS-12334) as we try to load StaticLoggerBinder
        which resides in the binding jar (this jar would be from container implementation,
        which relies on slf4j api in the container, when we have our own slf4j API jar
        statically depending on the binding jar.)

        We also get tickets like JENKINS-12650 for not reporting logs at all
        (although this is a non-fatal problem.)

        The downside of adding a jar is that we can potentially get "multiple binding jar"
        warning like http://www.slf4j.org/codes.html, but that's at least non-fatal.
      -->
      <groupId>org.slf4j</groupId>
      <artifactId>slf4j-jdk14</artifactId>
    </dependency>

    <!-- offline profiler API when we need it -->
    <!--dependency
      <groupId>com.yourkit.api</groupId>
      <artifactId>yjp</artifactId>
      <version>dontcare</version>
      <scope>system</scope>
      <systemPath>/usr/local/yjp/lib/yjp.jar</systemPath>
    </dependency-->
  </dependencies>

  <build>
    <finalName>jenkins</finalName>
    <plugins>
      <plugin>
        <artifactId>maven-war-plugin</artifactId>
        <!-- version specified in grandparent pom -->
        <configuration>
          <filteringDeploymentDescriptors>true</filteringDeploymentDescriptors>
          <!-- for putting Main-Class into war -->
          <archive>
            <manifest>
              <mainClass>Main</mainClass>
            </manifest>
            <manifestEntries>
              <Implementation-Version>${project.version}</Implementation-Version>
              <Hudson-Version>1.395</Hudson-Version>
              <Jenkins-Version>${project.version}</Jenkins-Version>
            </manifestEntries>
          </archive>
          <!--outputFileNameMapping>@{artifactId}@.@{extension}@</outputFileNameMapping-->
        </configuration>
      </plugin>
      <plugin>
        <artifactId>maven-dependency-plugin</artifactId>
        <!-- version specified in grandparent pom -->
        <executions>
          <execution>
            <id>list-dependencies</id>
            <phase>generate-resources</phase>
            <goals>
              <goal>list</goal>
            </goals>
            <configuration>
              <outputFile>${project.build.outputDirectory}/dependencies.txt</outputFile>
            </configuration>
          </execution>
          <execution>
            <!-- put executable war header -->
            <id>executable-war-header</id>
            <phase>generate-resources</phase>
            <goals>
              <goal>unpack-dependencies</goal>
            </goals>
            <configuration>
              <includeGroupIds>org.jenkins-ci</includeGroupIds>
              <includeArtifactIds>executable-war</includeArtifactIds>
              <includeScope>provided</includeScope>
              <includes>**/*.class</includes>
              <outputDirectory>${project.build.directory}/${project.build.finalName}</outputDirectory>
            </configuration>
          </execution>
          <execution>
            <id>resgen</id>
            <phase>generate-resources</phase>
            <goals>
              <goal>copy</goal>
            </goals>
            <configuration>
              <artifactItems>
                <!-- dependencies that goes to unusual locations -->
                <artifactItem>
                  <groupId>${project.groupId}</groupId>
                  <artifactId>cli</artifactId>
                  <classifier>jar-with-dependencies</classifier>
                  <outputDirectory>${project.build.directory}/${project.build.finalName}/WEB-INF</outputDirectory>
                  <destFileName>jenkins-cli.jar</destFileName>
                </artifactItem>
                <artifactItem>
                  <groupId>org.jenkins-ci</groupId>
                  <artifactId>winstone</artifactId>
                  <outputDirectory>${project.build.directory}/${project.build.finalName}</outputDirectory>
                  <destFileName>winstone.jar</destFileName>
                </artifactItem>
              </artifactItems>
              <outputDirectory>${project.build.directory}/${project.build.finalName}/WEB-INF/plugins</outputDirectory>
              <stripVersion>true</stripVersion>
              <overWriteIfNewer>true</overWriteIfNewer>
              <overWriteReleases>false</overWriteReleases>
              <overWriteSnapshots>true</overWriteSnapshots>
            </configuration>
          </execution>
          <execution>
            <id>detached-plugins</id>
            <phase>generate-resources</phase>
            <goals>
              <goal>copy</goal>
            </goals>
            <configuration>
              <artifactItems>
                <!--
                    Detached plugins and their dependencies - detached plugins that used to be bundled plugins
                -->
                <artifactItem>
                  <groupId>${project.groupId}</groupId>
                  <artifactId>maven-plugin</artifactId>
                  <version>${maven-plugin.version}</version>
                  <type>hpi</type>
                </artifactItem>
                <artifactItem>
                  <groupId>org.jenkins-ci.plugins</groupId>
                  <artifactId>ssh-slaves</artifactId>
                  <version>1.15</version>
                  <type>hpi</type>
                </artifactItem>
                <artifactItem>
                  <groupId>org.jenkins-ci.plugins</groupId>
                  <artifactId>credentials</artifactId>
                  <version>2.1.2</version>
                  <type>hpi</type>
                </artifactItem>
                <artifactItem>
                  <groupId>org.jenkins-ci.plugins</groupId>
                  <artifactId>ssh-credentials</artifactId>
                  <version>1.10</version>
                  <type>hpi</type>
                </artifactItem>
                <artifactItem>
                  <groupId>org.jenkins-ci.plugins</groupId>
                  <artifactId>subversion</artifactId>
                  <version>1.54</version>
                  <type>hpi</type>
                </artifactItem>
                <artifactItem>
                  <groupId>org.jenkins-ci.plugins</groupId>
                  <artifactId>cvs</artifactId>
                  <version>2.11</version>
                  <type>hpi</type>
                </artifactItem>
                <artifactItem>
                  <groupId>org.jenkins-ci.plugins</groupId>
                  <artifactId>ant</artifactId>
                  <version>1.2</version>
                  <type>hpi</type>
                </artifactItem>
                <artifactItem>
                  <groupId>org.jenkins-ci.plugins</groupId>
                  <artifactId>javadoc</artifactId>
                  <version>1.1</version>
                  <type>hpi</type>
                </artifactItem>
                <artifactItem>
                  <groupId>org.jenkins-ci.plugins</groupId>
                  <artifactId>translation</artifactId>
                  <version>1.10</version>
                  <type>hpi</type>
                </artifactItem>
                <artifactItem>
                  <groupId>org.jenkins-ci.plugins</groupId>
                  <artifactId>external-monitor-job</artifactId>
                  <version>1.4</version>
                  <type>hpi</type>
                </artifactItem>
                <artifactItem>
                  <groupId>org.jenkins-ci.plugins</groupId>
                  <artifactId>ldap</artifactId>
                  <version>1.11</version>
                  <type>hpi</type>
                </artifactItem>
                <artifactItem>
                  <groupId>org.jenkins-ci.plugins</groupId>
                  <artifactId>pam-auth</artifactId>
                  <version>1.1</version>
                  <type>hpi</type>
                </artifactItem>
                <artifactItem>
                  <groupId>org.jenkins-ci.plugins</groupId>
                  <artifactId>display-url-api</artifactId>
                  <version>2.0</version>
                  <type>hpi</type>
                </artifactItem>
                <artifactItem>
                  <groupId>org.jenkins-ci.plugins</groupId>
                  <artifactId>mailer</artifactId>
                  <version>1.20</version>
                  <type>hpi</type>
                </artifactItem>
                <artifactItem>
                  <groupId>org.jenkins-ci.plugins</groupId>
                  <artifactId>matrix-auth</artifactId>
                  <version>1.1</version>
                  <type>hpi</type>
                </artifactItem>
                <artifactItem>
                  <groupId>org.jenkins-ci.plugins</groupId>
                  <artifactId>windows-slaves</artifactId>
                  <version>1.0</version>
                  <type>hpi</type>
                </artifactItem>
                <artifactItem>
                  <groupId>org.jenkins-ci.plugins</groupId>
                  <artifactId>antisamy-markup-formatter</artifactId>
                  <version>1.1</version>
                  <type>hpi</type>
                </artifactItem>
                <artifactItem>
                  <groupId>org.jenkins-ci.plugins</groupId>
                  <artifactId>matrix-project</artifactId>
                  <version>${matrix-project.version}</version>
                  <type>hpi</type>
                </artifactItem>
                <artifactItem>
                  <groupId>org.jenkins-ci.plugins</groupId>
                  <artifactId>script-security</artifactId>
                  <version>1.18.1</version>
                  <type>hpi</type>
                </artifactItem>
                <artifactItem>
                  <groupId>org.jenkins-ci.plugins</groupId>
                  <artifactId>junit</artifactId>
                  <version>1.6</version>
                  <type>hpi</type>
                </artifactItem>
                <artifactItem>
                  <groupId>org.jenkins-ci.plugins</groupId>
                  <artifactId>bouncycastle-api</artifactId>
                  <version>2.16.0</version>
                  <type>hpi</type>
                </artifactItem>
              </artifactItems>
              <outputDirectory>${project.build.directory}/${project.build.finalName}/WEB-INF/detached-plugins</outputDirectory>
              <stripVersion>true</stripVersion>
              <overWriteIfNewer>true</overWriteIfNewer>
              <overWriteReleases>false</overWriteReleases>
              <overWriteSnapshots>true</overWriteSnapshots>
            </configuration>
          </execution>
        </executions>
      </plugin>
      <plugin><!-- generate licenses.xml -->
        <groupId>com.cloudbees</groupId>
        <artifactId>maven-license-plugin</artifactId>
        <!-- version specified in grandparent pom -->
        <configuration>
          <generateLicenseXml>${project.build.outputDirectory}/META-INF/licenses.xml</generateLicenseXml>
          <generateLicenseHtml>${project.build.outputDirectory}/META-INF/licenses.html</generateLicenseHtml>
          <attach>true</attach>
          <inlineScript>
            filter {
                // add Winstone since we are bundling it.
                def d = project.dependencies.find { it.artifactId=="winstone" };
                def a = mojo.artifactFactory.createProjectArtifact(d.groupId,d.artifactId,d.version);
                def p = mojo.projectBuilder.buildFromRepository(a, project.getRemoteArtifactRepositories(), mojo.localRepository)
                models.put(a,p);
            }
          </inlineScript>
        </configuration>
      </plugin>
      <plugin>
        <!-- this is really just a patched version of maven-jetty-plugin to workaround issue #932 -->
        <groupId>org.jenkins-ci.tools</groupId>
        <artifactId>maven-jenkins-dev-plugin</artifactId>
        <!-- version specified in grandparent pom -->
        <configuration>
          <!--
            Reload webapp when you hit ENTER. (See JETTY-282 for more)
          -->
          <reload>manual</reload>
          <connectors>
            <connector implementation="org.eclipse.jetty.server.nio.SelectChannelConnector">
                <port>${port}</port>
            </connector>
          </connectors>
          <additionalClassesDirectories>
            <!-- load resources straight from source -->
            <additionalClassesDirectory>../core/src/main/resources</additionalClassesDirectory>

            <!--
              read directly from core module's output directory,
              so that changes are picked up right away without running mvn.
            -->
            <additionalClassesDirectory>../core/target/classes</additionalClassesDirectory>
          </additionalClassesDirectories>
          <loginServices>
            <loginService implementation="org.eclipse.jetty.security.HashLoginService">
              <name>default</name>
              <config>${basedir}/src/realm.properties</config>
            </loginService>
          </loginServices>
          <systemProperties>
            <systemProperty>
              <name>JENKINS_HOME</name>
              <value>${JENKINS_HOME}</value>
            </systemProperty>
            <systemProperty>
              <!-- always reload views during debugging -->
              <name>stapler.jelly.noCache</name>
              <value>true</value>
            </systemProperty>
            <systemProperty>
              <!-- show the stapler evaluation during execution -->
              <name>stapler.trace</name>
              <value>true</value>
            </systemProperty>
            <systemProperty>
              <!-- always reload scripts during debugging -->
              <name>hudson.script.noCache</name>
              <value>true</value>
            </systemProperty>
            <systemProperty>
              <!-- load view resources from the source directly, again for real time change -->
              <name>stapler.resourcePath</name>
              <value>
                  ../core/src/main/resources;
              </value>
            </systemProperty>
            <systemProperty>
              <!-- enable the plugins in main by default -->
              <name>hudson.bundled.plugins</name>
              <value><!-- run "mvn install" once will generate the.hpl -->
                  ${project.build.directory}/${project.build.finalName}/WEB-INF/plugins/*.hpi
              </value>
            </systemProperty>
            <systemProperty>
              <!-- stat collection pointless -->
              <name>hudson.model.UsageStatistics.disabled</name>
              <value>true</value>
            </systemProperty>
            <systemProperty>
              <name>hudson.Main.development</name>
              <value>true</value>
            </systemProperty>
            <systemProperty>
              <!-- this adds 3 sec to the shutdown, and most likely pointless, too -->
              <name>hudson.DNSMultiCast.disabled</name>
              <value>true</value>
            </systemProperty>
          </systemProperties>
          <webApp>
            <contextPath>${contextPath}</contextPath>
            <configurationDiscovered>false</configurationDiscovered>
            <webInfIncludeJarPattern>NONE</webInfIncludeJarPattern><!-- see https://wiki.eclipse.org/Jetty/Howto/Avoid_slow_deployment -->
          </webApp>
        </configuration>
      </plugin>
    </plugins>
  </build>

  <profiles>
    <profile>
      <!-- sign war -->
      <id>sign</id>
      <build>
        <plugins>
          <plugin>
            <artifactId>maven-jarsigner-plugin</artifactId>
            <executions>
              <execution>
                <id>signWar</id>
                <phase>pre-integration-test</phase>
                <goals>
                  <goal>sign</goal>
                </goals>
                <configuration>
                  <archive>${project.build.directory}/${project.build.finalName}.war</archive>
                  <arguments>
                    <argument>-tsa</argument>
                    <argument>http://timestamp.comodoca.com/rfc3161</argument>
                  </arguments>
                </configuration>
              </execution>
            </executions>
          </plugin>
        </plugins>
      </build>
    </profile>


    <!--
        The following profiles are required to integration the node/gulp build into this maven build.
        Hopefully we can push these profiles down into a parent pom.
        See https://github.com/tfennelly/jenkins-js-builder#maven-integration
    -->

    <profile>
      <id>gulp-execution</id>
      <activation>
        <file>
          <exists>gulpfile.js</exists>
        </file>
      </activation>
      <build>
        <plugins>
          <plugin>
            <groupId>org.apache.maven.plugins</groupId>
            <artifactId>maven-enforcer-plugin</artifactId>
            <executions>
              <execution>
                <id>enforce-versions</id>
                <goals>
                  <goal>enforce</goal>
                </goals>
                <configuration>
                  <rules>
                    <requireMavenVersion>
                      <version>3.1.0</version>
                    </requireMavenVersion>
                  </rules>
                </configuration>
              </execution>
            </executions>
          </plugin>
          <plugin>
            <groupId>com.github.eirslett</groupId>
            <artifactId>frontend-maven-plugin</artifactId>
            <version>1.4</version>
            <executions>

              <execution>
                <phase>initialize</phase>
                <id>install node and yarn</id>
                <goals>
                  <goal>install-node-and-yarn</goal>
                </goals>
                <configuration>
                  <nodeVersion>v${node.version}</nodeVersion>
                  <yarnVersion>v${yarn.version}</yarnVersion>
                  <nodeDownloadRoot>https://repo.jenkins-ci.org/nodejs-dist/</nodeDownloadRoot>
                  <!-- tried to create a mirror for yarnDownloadRoot but it did not work -->
                </configuration>
              </execution>

              <execution>
                <phase>initialize</phase>
                <id>yarn install</id>
                <goals>
                  <goal>yarn</goal>
                </goals>
                <configuration>
                  <!-- ensure only one concurrent 'yarn install' -->
                  <!-- when yarn cache is empty, multiple yarns performing network fetches frequently results in opaque errors -->
                  <arguments>--mutex network</arguments>
                </configuration>
              </execution>

              <execution>
                <phase>generate-sources</phase>
                <id>gulp bundle</id>
                <goals>
                  <goal>gulp</goal>
                </goals>
                <configuration>
                  <arguments>jshint bundle</arguments>
                </configuration>
              </execution>

              <execution>
                <phase>test</phase>
                <id>gulp test</id>
                <goals>
                  <goal>gulp</goal>
                </goals>
                <configuration>
                  <arguments>bundle test</arguments>
                  <skip>${skipTests}</skip>
                </configuration>
              </execution>

            </executions>
          </plugin>
        </plugins>
      </build>
    </profile>

    <profile>
      <id>clean-node</id>
      <activation>
        <file>
          <exists>package.json</exists>
        </file>
        <property>
          <name>cleanNode</name>
        </property>
      </activation>
      <build>
        <plugins>
          <plugin>
            <groupId>org.apache.maven.plugins</groupId>
            <artifactId>maven-clean-plugin</artifactId>
            <configuration>
              <filesets>
                <fileset>
                  <directory>node</directory>
                  <followSymlinks>false</followSymlinks>
                </fileset>
                <fileset>
                  <directory>node_modules</directory>
                  <followSymlinks>false</followSymlinks>
                </fileset>
              </filesets>
            </configuration>
          </plugin>
        </plugins>
      </build>
    </profile>
  </profiles>
</project><|MERGE_RESOLUTION|>--- conflicted
+++ resolved
@@ -28,11 +28,7 @@
   <parent>
     <groupId>org.jenkins-ci.main</groupId>
     <artifactId>pom</artifactId>
-<<<<<<< HEAD
-    <version>2.69-SNAPSHOT</version>
-=======
     <version>2.78-SNAPSHOT</version>
->>>>>>> e1d622fe
   </parent>
 
   <artifactId>jenkins-war</artifactId>
@@ -97,11 +93,7 @@
       -->
       <groupId>org.jenkins-ci</groupId>
       <artifactId>winstone</artifactId>
-<<<<<<< HEAD
-      <version>4.0</version>
-=======
       <version>4.1</version>
->>>>>>> e1d622fe
       <scope>test</scope>
     </dependency>
     <dependency>
