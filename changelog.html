<!DOCTYPE HTML PUBLIC "-//W3C//DTD HTML 4.01 Transitional//EN" "http://www.w3.org/TR/html4/loose.dtd">
<html>
<!--

We record noteworthy changes in this file, which then becomes http://jenkins-ci.org/changelog

Some tips:

- Record your changes between "TRUNK-BEGIN" and "TRUNK-END".
  (except in rare cases when you are making changes in the RC branch,
   in which case it goes to the rc section)

- There are four CSS classes to denote the kind of changes.
  "rfe" for enhancement and "bug" for bug fixes,
  plus "major" to indicate major RFE/bugfix.

- Link to bugs in the issue tracker, e-mail thread in the archive, and so on if you can.

-->
<head>
  <meta http-equiv="Content-Type" content="text/html;charset=utf-8">
  <title>Changelog</title>
  <link rel="stylesheet" TYPE="text/css" href="changelog.css">
<!--[if IE]>
<style type="text/css">div.rate-offset { bottom: 0.2em !important; left: 5em !important; }</style>
<![endif]-->
  <script type="text/javascript" src="/rate/rate.js"></script>
</head>
<body>
<div align="right">Legend:
    <span class="iconlegend">
        <img src="images/rfe2.gif" alt="major RFE">major enhancement <img src="images/rfe.gif" alt="RFE">enhancement
        <img src="images/bug2.gif" alt="major bug">major bug fix     <img src="images/bug.gif" alt="bug">bug fix
    </span><span style="visibility:hidden">xxxxx</span>
</div>

<div id="ratings" style="display:none; font-size:120%;
     border:1px solid black; background-color:#eee; padding:0.5em; margin-bottom:1em">
Help other Jenkins users by letting the community know which releases you've used,
and whether they had any significant issues. <br>
Legend: <br>
 <img src="http://ci.jenkins-ci.org/images/16x16/health-80plus.gif" width="16" height="16"
  alt="Sunny"> = I use it on my production site without major issues. <br>
 <img src="http://ci.jenkins-ci.org/images/16x16/health-40to59.gif" width="16" height="16"
  alt="Cloudy"> = I don't recommend it. <br>
 <img src="http://ci.jenkins-ci.org/images/16x16/health-00to19.gif" width="16" height="16"
  alt="Lightning"> = I tried it but rolled back to a previous version. <br>
View ratings below, and click one of the icons next to your version to provide your input.
</div>

<a href="" onClick="document.getElementById('trunk').style.display=document.getElementById('rc').style.display='block';return false">
Upcoming changes</a>
<a href="" style="padding-left:3em" onClick="return loaddata(this)">Community ratings</a>

<!-- Record your changes in the trunk here. -->
<div id="trunk" style="display:none"><!--=TRUNK-BEGIN=-->
<ul class=image>
  <li class=bug>
    Fixed the XML encoding sniffing problem in environments that have old JAXP
    (<a href="https://issues.jenkins-ci.org/browse/JENKINS-4525">issue 4525</a>)
  <li class=bug>
    Suggestions for search do not work since 1.433
    (<a href="https://issues.jenkins-ci.org/browse/JENKINS-11208">issue 11208</a>)
  <li class=rfe>
    "System Admin E-mail Address" is confusing label for notification mail "from"
    (<a href="https://issues.jenkins-ci.org/browse/JENKINS-11209">issue 11209</a>)    
</ul>
</div><!--=TRUNK-END=-->

<!-- these changes are controlled by the release process. DO NOT MODIFY -->
<div id="rc" style="display:none;"><!--=BEGIN=-->
<h3><a name=v1.435>What's new in 1.435</a> <!--=DATE=--></h3>
<!--=RC-CHANGES=-->
</div><!--=END=-->
<h3><a name=v1.434>What's new in 1.434</a> (2011/10/09)</h3>
<ul class=image>
  <li class=bug>
    Add support for android-maven-plugin integration test reports and fix an error with 2.x maven-android-plugin
    (<a href="https://issues.jenkins-ci.org/browse/JENKINS-10913">issue 10913</a>)    
  <li class=bug>
    HTTPS on port 80 makes Jenkins infer his URI incorrectly
    (<a href="https://issues.jenkins-ci.org/browse/JENKINS-11151">issue 11151</a>)
  <li class=bug>
    Resizable textarea handle does not work if CodeMirror is enabled
    (<a href="https://issues.jenkins-ci.org/browse/JENKINS-11132">issue 11132</a>)
<<<<<<< HEAD
  <li class=bug>
    "Alternate settings file" build parameter is getting cleaned after job execution
    (<a href="https://issues.jenkins-ci.org/browse/JENKINS-10955">issue 10955</a>)
  <li class=rfe>
    upgrade Apache Maven Wagon to 2.0.
    (<a href="https://issues.jenkins-ci.org/browse/JENKINS-11164">issue 11164</a>)
  <li class=rfe>
    Made build SCM change set a weak reference to reduce heap usage 
  <li class=rfe>
    Added a way to show avatar images on user pages.
    (<a href="https://issues.jenkins-ci.org/browse/JENKINS-7494">issue 7494</a>)    
</ul>
</div><!--=END=-->
<h3><a name=v1.433>What's new in 1.433</a> (2011/10/01)</h3>
<ul class=image>
  <li class=bug>
=======
  <li class=bug>
    "Alternate settings file" build parameter is getting cleaned after job execution
    (<a href="https://issues.jenkins-ci.org/browse/JENKINS-10955">issue 10955</a>)
  <li class=rfe>
    upgrade Apache Maven Wagon to 2.0.
    (<a href="https://issues.jenkins-ci.org/browse/JENKINS-11164">issue 11164</a>)    
</ul>
<h3><a name=v1.433>What's new in 1.433</a> (2011/10/01)</h3>
<ul class=image>
  <li class=bug>
>>>>>>> 2b7cbeb0
    Port on HTTP Proxy Configure accepts characters except the digits
    (<a href="https://issues.jenkins-ci.org/browse/JENKINS-11068">issue 11068</a>)
  <li class=bug>
    Broken link in help text of HTTP Proxy Configuration
    (<a href="https://issues.jenkins-ci.org/browse/JENKINS-11051">issue 11051</a>)
  <li class=bug>
    Broken help button for Log Recorders
    (<a href="https://issues.jenkins-ci.org/browse/JENKINS-11052">issue 11052</a>)
  <li class=bug>
    Fatal exception apparently within Xalan code on AIX
    (<a href="https://issues.jenkins-ci.org/browse/JENKINS-10851">issue 10851</a>) 
  <li class=bug>
    NOT_BUILT &amp; other build status are reported inconsistently
    (<a href="https://issues.jenkins-ci.org/browse/JENKINS-11013">issue 11013</a>)
  <li class=bug>
    Canceling a parent multi-config build produces non-deserializable build.xml
    (<a href="https://issues.jenkins-ci.org/browse/JENKINS-10903">issue 10903</a>)
  <li class=bug>
    Label of the master should be editable if cloud is set up.
    (<a href="https://issues.jenkins-ci.org/browse/JENKINS-11100">issue 11100</a>)
  <li class=rfe>
    Improved the error diagnosis by ping-driven connection termination.
    (<a href="https://issues.jenkins-ci.org/browse/JENKINS-11097">issue 11097</a>)
  <li class=rfe>
    YUI updated to 2.9
  <li class=rfe>
    Concurrent build is no longer beta
  <li class=rfe>  
    Permission check added when viewing configuration of computer set.
  <li class='major rfe'>  
    Maven project now supports arbitrary build steps
    (<a href="https://github.com/jenkinsci/jenkins/pull/233">pull #233</a>) 
  <li class='major rfe'>  
    Jenkins internally started using Guice for loading extensions
    (<a href="https://issues.jenkins-ci.org/browse/JENKINS-8751">issue 8751</a>) 
</ul>
<h3><a name=v1.432>What's new in 1.432</a> (2011/09/25)</h3>
<ul class=image>
  <li class=bug>
    JDK auto-installation does not respect proxy settings
    (<a href="https://issues.jenkins-ci.org/browse/JENKINS-10634">issue 10634</a>)
  <li class=bug>
    Tools download does not respect proxy settings
    (<a href="https://issues.jenkins-ci.org/browse/JENKINS-5271">issue 5271</a>)
  <li class=bug>
    Recover from a corrupted JSON update data file automatically
    (<a href="https://issues.jenkins-ci.org/browse/JENKINS-7034">issue 7034</a>)
  <li class=bug>
    Fixed the reported system reboot problem on installing JDK on Windows
    (<a href="https://issues.jenkins-ci.org/browse/JENKINS-7288">issue 7288</a>)
  <li class=bug>
    Fixed the OutOfMemoryError in trying to download/install JDK
    (<a href="https://issues.jenkins-ci.org/browse/JENKINS-10689">issue 10689</a>)
  <li class=rfe>
    Enabled shortcut key on script console
  <li class=rfe>
    Remember sortable table state into local storage
    (<a href="https://issues.jenkins-ci.org/browse/JENKINS-203">issue 203</a>)
</ul>
<h3><a name=v1.431>What's new in 1.431</a> (2011/09/19)</h3>
<ul class=image>
  <li class=bug>
    Jenkins unable to start if the /tmp/jna catalogue exists and is owned by a different user
    (<a href="https://issues.jenkins-ci.org/browse/JENKINS-10774">issue 10774</a>)
  <li class=rfe>
    Display the file size in the artifact list page
    (<a href="https://issues.jenkins-ci.org/browse/JENKINS-7798">issue 7798</a>)
  <li class=rfe>
    Fixed a file permission handling in the unzip code.
    (<a href="https://issues.jenkins-ci.org/browse/JENKINS-9577">issue 9577</a>)
  <li class=rfe>
    Add "un/check all" buttons on matrix-based security.
    (<a href="https://issues.jenkins-ci.org/browse/JENKINS-7565">issue 7565</a>)
</ul>
<h3><a name=v1.430>What's new in 1.430</a> (2011/09/11)</h3>
<ul class=image>
  <li class=bug>
    Added way to mark all plugins to be updated at once
    (<a href="https://issues.jenkins-ci.org/browse/JENKINS-10443">issue 10443</a>)
  <li class=bug>
    Fixed a bug in the UI JavaScript behavior with IE
  <li class=bug>
    Matrix project pages don't show latest test results.
    (<a href="https://issues.jenkins-ci.org/browse/JENKINS-10864">issue 10864</a>)
  <li class=rfe>
  Bundling <a href="https://wiki.jenkins-ci.org/display/JENKINS/Translation+Assistance+Plugin">the translation assistance plugin</a> in the hope of increasing the contribution.
  <li class=rfe>
  Introduce a fine-grained permission to control who is allowed to run the Groovy Console.
  <li class=rfe>
    Add support for maven-android-plugin integration test reports
    (<a href="https://issues.jenkins-ci.org/browse/JENKINS-10913">issue 10913</a>)    
</ul>
<h3><a name=v1.429>What's new in 1.429</a> (2011/09/06)</h3>
<ul class=image>
  <li class=bug>
    maven submodule build fails doing mkdir on master.
    (<a href="https://issues.jenkins-ci.org/browse/JENKINS-10831">issue 10831</a>)
  <li class=bug>
    CLI clients should be able to see plugin classes
    <a href="http://jenkins.361315.n4.nabble.com/channel-example-and-plugin-classes-gives-ClassNotFoundException-tp3756092p3756092.html">report</a>
  <li class=bug>
    Fixed NPE in running <tt>assembly:assembly</tt> with Maven3
    (<a href="https://issues.jenkins-ci.org/browse/JENKINS-8837">issue 8837</a>)
  <li class=bug>
    Fixed a bug in one of the file copy operations that caused the copy-artifact plugin to fail to preserve the timestamp.
    (<a href="https://issues.jenkins-ci.org/browse/JENKINS-10805">issue 10805</a>)
  <li class=bug>
    Jenkins didn't start on IBM JDK.
    (<a href="https://issues.jenkins-ci.org/browse/JENKINS-10810">issue 10810</a>)
  <li class=bug>
    Fixed a possible NPE during the boot sequence
    (<a href="https://issues.jenkins-ci.org/browse/JENKINS-10799">issue 10799</a>)
  <li class=rfe>
    stdin/stdout based remote slaves, such as ones launched via SSH or script, now does a better redirect to avoid interference with JVM output to stdout.
    (<a href="https://issues.jenkins-ci.org/browse/JENKINS-8856">issue 8856</a>)
  <li class=bug>
    Project names in fingerprint records weren't updated when a project is renamed.
    (<a href="https://issues.jenkins-ci.org/browse/JENKINS-10330">issue 10330</a>)
  <li class=rfe>
    External job submision now supports &ly;displayName> and &lt;description> elements
    (<a href="https://github.com/jenkinsci/jenkins/pull/215">pull 215</a>)
</ul>
<h3><a name=v1.428>What's new in 1.428</a> (2011/08/29)</h3>
<ul class=image>
  <li class=bug>
    CLI jar download was making the browser prefer a wrong file name.
  <li class=bug>
    Link "Started by user XXX" broken on build status page if user name modified.
    (<a href="https://issues.jenkins-ci.org/browse/JENKINS-10698">issue 10698</a>)
  <li class=bug>
    404 error when clicking "Build History" link on MyView.
  <li class=bug>
    Add a DefaultViewsTabBar config.jelly to avoid jelly exception
    (<a href="https://issues.jenkins-ci.org/browse/JENKINS-10640">issue 10640</a>)
  <li class=rfe>
    go back to view page when job is deleted.
    (<a href="https://issues.jenkins-ci.org/browse/JENKINS-10510">issue 10510</a>)
  <li class=rfe>
    A Global Environment variable with an empty key would fail maven builds since 1.424. Ignore these variables instead of failing the build.
    (<a href="https://groups.google.com/forum/#!searchin/jenkinsci-users/timp/jenkinsci-users/YThhsdGBVwM/7_7GMYIYiRIJ">report</a>)

</ul>
<h3><a name=v1.427>What's new in 1.427</a> (2011/08/19)</h3>
<ul class=image>
  <li class='major bug'>
    Builds failing while archiving test result if build is running in different VM (e.g. IBM J9) than Jenkins is
    (<a href="https://issues.jenkins-ci.org/browse/JENKINS-10030">issue 10030</a>)
  <li class='major bug'>
    Maven builds failing with NullPointerException at the end.
    (<a href="https://issues.jenkins-ci.org/browse/JENKINS-10715">issue 10715</a>)
  <li class=bug>
    Jenkins self-restart causes process name to change from java to exe
    (<a href="https://issues.jenkins-ci.org/browse/JENKINS-9206">issue 9206</a>)
  <li class=bug>
    Fixed a bug where SSH public key authentication for CLI wasn't working for username/password based security realm.
    (<a href="https://issues.jenkins-ci.org/browse/JENKINS-10647">issue 10647</a>)
  <li class=bug>
    Failing to install a plugin from CLI should result in non-zero exit code
    (<a href="https://issues.jenkins-ci.org/browse/JENKINS-10057">issue 10057</a>)
  <li class=bug>
    Fixed NPE in trying to diagnose undefined job error.
    (<a href="https://issues.jenkins-ci.org/browse/JENKINS-7826">issue 7826</a>)
  <li class=bug>
    Disable auto refresh in slave markOffline screen
    (<a href="https://issues.jenkins-ci.org/browse/JENKINS-10608">issue 10608</a>)
  <li class=bug>
    Workspace-cleanup thread shouldn't delete custom workspace directories
    (<a href="https://issues.jenkins-ci.org/browse/JENKINS-8880">issue 8880</a>)
  <li class=rfe>
    Improved the speed of shutdown
  <li class=rfe>
    RPM package should honor user-modified configuration file better
    (<a href="https://issues.jenkins-ci.org/browse/JENKINS-10037">issue 10037</a>)
  <li class=rfe>
    OS X package now provides customizable commandline
    (<a href="https://github.com/jenkinsci/jenkins/pull/195">pull request 195</a>)
  <li class=rfe>
    Improved the remote API for queue
    (<a href="https://issues.jenkins-ci.org/browse/JENKINS-10414">issue 10414</a>)
  <li class=rfe>
    Added a dignosis CLI command to report the current granted authorities.
  <li class=rfe>
    Added a CLI command to set display name of the build
    (<a href="https://issues.jenkins-ci.org/browse/JENKINS-9126">issue 9126</a>)
  <li class=rfe>
    Added an option in CLI build command to check for SCM changes before carrying out a build
    (<a href="https://issues.jenkins-ci.org/browse/JENKINS-9968">issue 9968</a>)
  <li class=rfe>
    If CLI fails to connect via a JNLP Slave port, fall back to HTTP full-duplex.
    (<a href="https://issues.jenkins-ci.org/browse/JENKINS-10611">issue 10611</a>)
  <li class=rfe>
    Added two CLI commands to manipulate job by its XML definition.
    (<a href="https://issues.jenkins-ci.org/browse/JENKINS-8797">issue 8797</a>)
  <li class=rfe>
    Added two CLI commands to shutdown Jenkins
    (<a href="https://issues.jenkins-ci.org/browse/JENKINS-6594">issue 6594</a>)
  <li class=rfe>
    Fixed unclear text for Tabs with no jobs
    (<a href="https://issues.jenkins-ci.org/browse/JENKINS-9330">issue 9330</a>)
</ul>
<h3><a name=v1.426>What's new in 1.426</a> (2011/08/15)</h3>
<ul class=image>
  <li class=bug>
    Auto Install JDK asks for Oracle account, but the link goes 404.
    (<a href="https://issues.jenkins-ci.org/browse/JENKINS-10556">issue 10556</a>)
  <li class=rfe>
    Record and display who aborted builds.
  <li class=rfe>
    Added API token support.
    (<a href="https://issues.jenkins-ci.org/browse/JENKINS-9363">issue 9363</a>)
  <li class=rfe>
    Maven Plugin can use settings and global settings files provided by the config provider plugin
  <li class=bug>
    Fixed background of title image
    (<a href="https://issues.jenkins-ci.org/browse/JENKINS-9571">issue 9571</a>)
</ul>
<h3><a name=v1.425>What's new in 1.425</a> (2011/08/08)</h3>
<ul class=image>
  <li class=rfe>
    Make syntax highlighting optional
    (<a href="https://issues.jenkins-ci.org/browse/JENKINS-10509">issue 10509</a>)
  <li class=bug>
    isPartial() check for matrix builds now only reference active configurations.
    (<a href="https://issues.jenkins-ci.org/browse/JENKINS-10197">issue 10197</a>)
  <li class=bug>
    Maven jobs building plugins were no longer identified as upstream snapshot dependencies.
    (<a href="https://issues.jenkins-ci.org/browse/JENKINS-10530">issue 10530</a>)
  <li class=bug>
    MAVEN_OPTS configuration wasn't expanding environment variables.
</ul>
<h3><a name=v1.424>What's new in 1.424</a> (2011/08/01)</h3>
<ul class=image>
  <li class='major bug'>
    Java Web Start binaries weren't signed.
    (<a href="http://jenkins.361315.n4.nabble.com/Launching-slave-agent-not-working-since-upgrading-from-1-421-to-1-423-td3696291.html">report</a>)
  <li class=bug>
    Fixed Maven build error if headless option is set and MAVEN_OPTS empty
    (<a href="https://issues.jenkins-ci.org/browse/JENKINS-10375">issue 10375</a>)
  <li class=bug>
    Tests not recognized as failed if test initialization failed
    (<a href="https://issues.jenkins-ci.org/browse/JENKINS-6700">issue 6700</a>)
  <li class=rfe>
    Support for gzipped log in consoleText
    (<a href="https://issues.jenkins-ci.org/browse/JENKINS-10400">issue 10400</a>)
  <li class=rfe>
    Expand variables in the Maven POM definition in Maven projects.
    (<a href="https://issues.jenkins-ci.org/browse/JENKINS-5885">issue 5885</a>)
  <li class=bug>
    Some CLI command are not available.
    (<a href="https://issues.jenkins-ci.org/browse/JENKINS-10418">issue 10418</a>)
  <li class=rfe>
    Maven jobs deploying or installing artifacts should be used for dependency graph instead of jobs which don't
    (<a href="https://issues.jenkins-ci.org/browse/JENKINS-10366">issue 10366</a>)
  <li class=rfe>
    Maven jobs which are disabled should be excluded from dependency graph
    (<a href="https://issues.jenkins-ci.org/browse/JENKINS-10367">issue 10367</a>)
  <li class='major rfe'>
    Updated JDK installer to reflect changes in Oracle download server
    (<a href="https://issues.jenkins-ci.org/browse/JENKINS-10511">issue 10511</a>)
  <li class='major bug'>
    Fixed memory leak in the master/slave communication.
    (<a href="https://issues.jenkins-ci.org/browse/JENKINS-10424">issue 10424</a>)
  <li class='bug'>
    Fixed a problem in the core that prevents CLI users from authenticating with Crowd plugin (and others like it.)
</ul>
<h3><a name=v1.423>What's new in 1.423</a> (2011/07/25)</h3>
<ul class=image>
  <li class='major bug'>
    Fixed a boot problem in 1.422.
</ul>
<h3><a name=v1.422>What's new in 1.422</a> (2011/07/25)</h3>
<ul class=image>
  <li class='major bug'>
    Fixed a regression in 1.421 that broke CentOS installations.
    (<a href="https://issues.jenkins-ci.org/browse/JENKINS-10354">issue 10354</a>)
  <li class=bug>
    When run as "java -jar jenkins.war", failing to listen on HTTP ports should be fatal.
  <li class=bug>
    Fixed a race condition in the fingerprint computation 
    (<a href="https://issues.jenkins-ci.org/browse/JENKINS-10346">issue 10346</a>)
  <li class=bug>
    Fixed an occasional NPE when running Maven jobs 
    (<a href="https://issues.jenkins-ci.org/browse/JENKINS-9822">issue 9822</a>)
  <li class=rfe>
    Added a new hudson.model.Computer.CREATE permission to limit who can create new slaves.
</ul>
<h3><a name=v1.421>What's new in 1.421</a> (2011/07/17)</h3>
<ul class=image>
  <li class=bug>
    NPE when requesting http://server/job/TEST-START/description and the description is empty
    (<a href="https://issues.jenkins-ci.org/browse/JENKINS-10182">issue 10182</a>)
  <li class=bug>
    Redeploy artifacts for the whole project wasn't showing up for Maven3 projects.
  <li class=bug>
    PAM authentication wasn't working with Ubuntu 11.04
    (<a href="https://issues.jenkins-ci.org/browse/JENKINS-9486">issue 9486</a>)
  <li class=bug>
    ToolCommandInstaller: Fix CR/LF and always make it Unix style.
    (<a href="https://issues.jenkins-ci.org/browse/JENKINS-9963">issue 9963</a>)
  <li class=bug>
    Empty emailAddress causes Mailer error.
    (<a href="https://issues.jenkins-ci.org/browse/JENKINS-10300">issue 10300</a>)
  <li class=bug>
    Label Alignment does not correctly work for top-level entries that span several lines
    (<a href="https://issues.jenkins-ci.org/browse/JENKINS-10253">issue 10253</a>)
  <li class=bug>
    Fixed a bug in Groovy view taglib rendering for "/lib/hudson"
  <li class=rfe>
    PAM authentication now works with CLI login mechanism.
    (<a href="https://issues.jenkins-ci.org/browse/JENKINS-9681">issue 9681</a>)
  <li class=rfe>
    Jenkins behaves better in JRebel-enhanced environment during core/plugin development
    (<a href="https://wiki.jenkins-ci.org/display/JENKINS/Developing+with+JRebel">details</a>)
  <li class=rfe>
    Generalized the mechanism to control scopes of security permissions
  <li class=rfe>
    Added an extension point to record arbitrary data to fingerprints.
  <li class=rfe>
    Build trigger dependency wasn't recalculated when jobs are copied.
  <li class=rfe>
    Exposed more remote APIs around archived Maven artifacts.
  <li class=rfe>
    Allow build directories and workspace directories in $JENKINS_HOME to be placed elsewhere.
    (<a href="https://issues.jenkins-ci.org/browse/JENKINS-8446">issue 8446</a>)
  <li class=rfe>
    Mac installer update: set file permissions to be more in line with Mac conventions.
    (<a href="https://github.com/jenkinsci/jenkins/pull/188">pull request 188</a>)
  <li class=rfe>
    Maven build script to produce the binary was significantly modified.
    (<a href="https://github.com/jenkinsci/jenkins/pull/193">pull request 193</a>)
</ul>
<h3><a name=v1.420>What's new in 1.420</a> (2011/07/11)</h3>
<ul class=image>
  <li class=bug>
    Fix: jenkins did not record test results generated by the GWT maven plugin
    (<a href="https://github.com/jenkinsci/jenkins/pull/186">pull request 186</a>)
  <li class=bug>
    Fixed a race condition in the remoting that can break the pipe support
    (<a href="https://issues.jenkins-ci.org/browse/JENKINS-8703">issue 8703</a>)
  <li class=bug>
    Restart button does not restart jenkins after plugin upload
    (<a href="https://issues.jenkins-ci.org/browse/JENKINS-10044">issue 10044</a>)
  <li class=bug>
    Fixed a file handle leak in <tt>GET config.xml</tt> API call
    (<a href="https://issues.jenkins-ci.org/browse/JENKINS-8042">issue 8042</a>)
  <li class=bug>
    Fixed the redundant/incorrect encoding handling in XML configuration files.
    (<a href="https://issues.jenkins-ci.org/browse/JENKINS-4525">issue 4525</a>)
  <li class=bug>
    File parameter didn't work correctly with matrix projects
    (<a href="https://issues.jenkins-ci.org/browse/JENKINS-10108">issue 10108</a>)
  <li class=bug>
    Fixed the double escaping problem in the update center error message
    (<a href="https://issues.jenkins-ci.org/browse/JENKINS-10081">issue 10081</a>)
  <li class=bug>
    Fixed JellyTagException in the manage page after Jenkins upgrade
    (<a href="https://issues.jenkins-ci.org/browse/JENKINS-10066">issue 10066</a>)
  <li class=rfe>
    Groovy script console is now syntax highlighted.
  <li class=rfe>
    Improved the form validation to the "restrict where jobs can run" field.
  <li class=rfe>
    Text area to enter description is now syntax highlighted.
  <li class=rfe>
    Don't recalculate internal dependency graph if Maven dependencies haven't changed
    (<a href="https://issues.jenkins-ci.org/browse/JENKINS-9301">issue 9301</a>)
</ul>
<h3><a name=v1.419>What's new in 1.419</a> (2011/07/05)</h3>
<ul class=image>
  <li class=bug>
    "Ant Version" field in "Invoke Ant" Build step missing in 1.416
    (<a href="https://issues.jenkins-ci.org/browse/JENKINS-10036">issue 10036</a>)
  <li class=bug>
    post build deployment task fails with : Unbuffered entity enclosing request can not be repeated.
    (<a href="https://issues.jenkins-ci.org/browse/JENKINS-10076">issue 10076</a>)
  <li class=bug>
    After an unsuccessful Maven incremental build, make sure that all modules are deployed on the next successful one.
    (<a href="https://issues.jenkins-ci.org/browse/JENKINS-5121">issue 5121</a>)
  <li class=bug>
    Fixed the permission issues on /Applications/Jenkins with OS X installer
    (<a href="https://issues.jenkins-ci.org/browse/JENKINS-9398">issue 9398</a>)
  <li class=bug>
    Block up-/downstream Projects of matrix projects
    (<a href="https://issues.jenkins-ci.org/browse/JENKINS-4959">issue 4959</a>)
  <li class=rfe>
    Just like SSH connector, managed Windows connector now allows the machine name to be specified.
    (<a href="https://github.com/jenkinsci/jenkins/pull/172">pull request #172</a>)
  <li class=rfe>
    Debian package no longer distributes /etc/apt/sources.list.d/jenkins.list
    (<a href="https://github.com/jenkinsci/jenkins/pull/170">pull request #170</a>)
  <li class=rfe>
    Added SSH public key based CLI authentication
    (<a href="https://wiki.jenkins-ci.org/display/JENKINS/Jenkins+CLI">wiki</a>)
  <li class=rfe>
    Jenkins OS X installer now starts Jenkins upon system boot, not upon user login
    (<a href="https://issues.jenkins-ci.org/browse/JENKINS-9399">issue 9399</a>)
  <li class=rfe>
    Improve the vertical alignment of form fields and labels
    (<a href="https://github.com/jenkinsci/jenkins/pull/175">pull request #175</a>)
  <li class=rfe>
    Improve the column sorting behaviours
    (<a href="https://github.com/jenkinsci/jenkins/pull/174">pull request #174</a>)
  <li class=rfe>
    Managed Windows slave launcher now lets you define a host name separately from the slave name.
    (<a href="https://issues.jenkins-ci.org/browse/JENKINS-10099">issue 10099</a>)
</ul>
<h3><a name=v1.418>What's new in 1.418</a> (2011/06/27)</h3>
<ul class=image>
  <li class='major bug'>
    Permissions from LDAP groups weren't working properly since 1.416
    (<a href="http://issues.jenkins-ci.org/browse/JENKINS-10075">issue 10075</a>)
  <li class=bug>
    "0 tests started to fail" makes no sense
    (<a href="https://github.com/jenkinsci/jenkins/pull/165">pull request #165</a>)
  <li class=bug>
    Defined a proper way to interrupt the build and mark it as a failure.
    (<a href="http://issues.jenkins-ci.org/browse/JENKINS-9203">issue 9203</a>)
  <li class=rfe>
    Prevent a occasional JavaScript safety warning message when running in HTTPS
  <li class=rfe>
    About page should not autorefresh
    (<a href="http://issues.jenkins-ci.org/browse/JENKINS-9967">issue 9967</a>)
  <li class=rfe>
    Added a new build parameter type that shows a text area
    (<a href="http://issues.jenkins-ci.org/browse/JENKINS-5577">issue 5577</a>)
  <li class=rfe>
    Making views more reusable outside the root object.
  <li class=ref>
    Added a new hudson.footerURL system property to tweak the link displayed at
    the bottom of the UI
  <li class=ref>
    Added a new hudson.security.WipeOutPermission system property to enable a
    new WipeOut permission controlling the "Wipe Out Workspace" action.
</ul>
<h3><a name=v1.417>What's new in 1.417</a> (2011/06/20)</h3>
<ul class=image>
  <li class='major bug'>
    Fixed a regression in 1.416 that broke cloud plugins like libvirt and EC2.
</ul>
<h3><a name=v1.416>What's new in 1.416</a> (2011/06/18)</h3>
<ul class=image>
  <li class=rfe>
    Make captcha support optional; remove LGPL jcaptcha
    (<a href="http://issues.jenkins-ci.org/browse/JENKINS-9915">issue 9915</a>)
  <li class=bug>
    Validate new view name relative to current context
  <li class=bug>
    Unfilled custom workspace textbox shouldn't be allowed.
    (<a href="http://issues.jenkins-ci.org/browse/JENKINS-9806">issue 9806</a>)
  <li class=bug>
    Fixed a race condition between remoting I/O operations.
    (<a href="http://issues.jenkins-ci.org/browse/JENKINS-9189">issue 9189</a>)
  <li class=bug>
    Fixed a bug in LDAP group search based on memberUid
    (<a href="https://github.com/jenkinsci/jenkins/pull/151">pull request #151</a>)
  <li class=bug>
    If the user tries to run Jenkins on Java 1.4 and earlier, detect that more gracefully.
  <li class=bug>
    Fixed NPE in site generation when building a single Maven module
    (<a href="http://issues.jenkins-ci.org/browse/JENKINS-7577">issue 7577</a>)
  <li class=bug>
    Fixed timeline on build trend page.
    (<a href="http://issues.jenkins-ci.org/browse/JENKINS-6439">issue 6439</a>)
  <li class=bug>
    Fixed the initialization order of plugins
    (<a href="http://issues.jenkins-ci.org/browse/JENKINS-9960">issue 9960</a>)
  <li class=bug>
    Label/node tree is not visible in multi-configuration project config page
    (<a href="http://issues.jenkins-ci.org/browse/JENKINS-9689">issue 9689</a>)
  <li class=rfe>
    <tt>LDAPBindSecurityRealm.groovy</tt> can be now overridden in <tt>$JENKINS_HOME</tt>
    if it exists.
  <li class=rfe>
    AJP port is customizable in RPM/OpenSUSE packages
    (<a href="https://github.com/jenkinsci/jenkins/pull/149">pull request #149</a>)
  <li class=rfe>
    "Deploy to Maven repository" post build task should default to unique version,
    as per Maven3 default.
    (<a href="http://issues.jenkins-ci.org/browse/JENKINS-9807">issue 9807</a>)
  <li class=rfe>
    Improved the URL hyperlinking behavior in the console output
    (<a href="https://github.com/jenkinsci/jenkins/pull/119">pull request #119</a>)
  <li class=rfe>
    Plugins can now override where jobs are executed.
  <li class=rfe>
    Rotate the slave log files instead of deleting them.
  <li class=rfe>
    Added a mechanism to control the XML parser behaviour
    (<a href="https://github.com/jenkinsci/jenkins/pull/67">pull request #67</a>)
  <li class=rfe>
    Minor UI improvements for Jenkins update center.
    (<a href="http://issues.jenkins-ci.org/browse/JENKINS-9212">issue 9212</a>)
  <li class='major rfe'>
    Added a mechanism to write views in Groovy. The interface isn't committed yet. We are looking for feedback.
</ul>
<h3><a name=v1.415>What's new in 1.415</a> (2011/06/12)</h3>
<ul class=image>
  <li class=bug>
    Output correct version from java -jar jenkins.war --version (broken since 1.410)
  <li class=bug>
    Correct usage text from java -jar jenkins.war --help
  <li class=bug>
    Incremental maven jobs: if POM parsing failed, do a full build next time.
    (<a href="http://issues.jenkins-ci.org/browse/JENKINS-9848">issue 9848</a>)
  <li class=bug>
    Do not expose the proxy password in the HTML for Update Center
    (<a href="http://issues.jenkins-ci.org/browse/JENKINS-4000">issue 4000</a>)
  <li class=rfe>
    CLI command page now lists all the available commands
    (<a href="http://issues.jenkins-ci.org/browse/JENKINS-9789">issue 9789</a>)
  <li class=rfe>
    Improve the post deployment job to make a clear error if you disabled artifacts archives
    (<a href="http://issues.jenkins-ci.org/browse/JENKINS-9791">issue 9791</a>)
  <li class=rfe>
    Post-build deploy task for Maven jobs : Repositories definitions can now be read from the POMs.
    (<a href="http://issues.jenkins-ci.org/browse/JENKINS-9786">issue 9786</a>)
  <li class=rfe>
    Run maven jobs as headless process. on OSX this avoid jumping Dock icon to take focus.
    (<a href="http://issues.jenkins-ci.org/browse/JENKINS-9785">issue 9785</a>)
  <li class=rfe>
    Reduce memory consumption of dependency calculation in maven jobs.
    (<a href="http://issues.jenkins-ci.org/browse/JENKINS-9845">issue 9845</a>)
  <li class=rfe>
    Strongly encrypt the proxy password
    (<a href="http://issues.jenkins-ci.org/browse/JENKINS-4002">issue 4002</a>)
  <li class=rfe>
    Added an extension point to allow prodding the NodeProvisioner into taking action faster than it might usually.
  <li class=bug>
    When there are absolutely no executors for a specific label, there was an unnecessary delay in provisioning the
    first node for that label.
</ul>
<h3><a name=v1.414>What's new in 1.414</a> (2011/06/04)</h3>
<ul class=image>
  <li class=bug>
    Fixed the concurrent modification exception in classloading during startup
  <li class=bug>
    Show an error message if no name is provided when creating a job (CLI)
    (<a href="http://issues.jenkins-ci.org/browse/JENKINS-6958">issue 6958</a>)
  <li class=bug>
    Fix unescaped apostrophe in French translation.
    (<a href="http://issues.jenkins-ci.org/browse/JENKINS-9699">issue 9699</a>)
  <li class=bug>
    Allow building multiple downstream dependencies on a single job via DependencyGraph and BuildTrigger.
    (<a href="http://issues.jenkins-ci.org/browse/JENKINS-8985">issue 8985</a>)
  <li class=bug>
    Catch FileNotFoundException in Maven builds if Mojos are executed from a classes directory.
    (<a href="https://issues.jenkins-ci.org/browse/JENKINS-5044">issue 5044</a>)
  <li class=bug>
    Fix NPE if node of last build isn't available anymore while polling for SCM changes.
    (<a href="https://issues.jenkins-ci.org/browse/JENKINS-9003">issue 9003 </a>)
  <li class=rfe>
    Set NODE_NAME for master node to "master"
    (<a href="http://issues.jenkins-ci.org/browse/JENKINS-9671">issue 9671</a>)
  <li class=rfe>
    Jenkins Maven build does not recognize Tycho surfire reports with new groupId org.eclipse.tycho
    (<a href="http://issues.jenkins-ci.org/browse/JENKINS-9326">issue 9326</a>)
  <li class=rfe>
    Add a default attribute to repeatableProperty and repeatable jelly tags
  <li class=rfe>
    Log which build steps have changed the build result to build console.
    (<a href="http://issues.jenkins-ci.org/browse/JENKINS-9687">issue 9687</a>)
</ul>
<h3><a name=v1.413>What's new in 1.413</a> (2011/05/22)</h3>
<ul class=image>
  <li class=bug>
    Fixed extra ' character in french translation.
    (<a href="http://issues.jenkins-ci.org/browse/JENKINS-9197">issue 9197</a>)
  <li class=bug>
    "Downgrade Jenkins" incorrectly shows 1.395
    (<a href="http://issues.jenkins-ci.org/browse/JENKINS-9656">issue 9656</a>)
  <li class=bug>
    Fixed NPE in <tt>GlobalMatrixAuthorizationStrategy.doCheckName</tt>
    (<a href="http://issues.jenkins-ci.org/browse/JENKINS-9412">issue 9412</a>)
  <li class=bug>
    Fixed a <tt>ClassCastException</tt> caused by multiple loading of the same class in different classloaders.
    (<a href="http://issues.jenkins-ci.org/browse/JENKINS-9017">issue 9017</a>)
  <li class=rfe>
    Support rebuilding a subset of matrix configurations
    (<a href="http://issues.jenkins-ci.org/browse/JENKINS-1613">issue 1613</a>)
  <li class=rfe>
    Gracefully handle old slave.jar to avoid <tt>AbstractMethodError</tt>
    (<a href="https://groups.google.com/d/topic/jenkinsci-dev/KqFw4nfiQdE/discussion">thread</a>)
  <li class=rfe>
    Debian packages now do log rotation
    (<a href="http://issues.jenkins-ci.org/browse/JENKINS-8641">issue 8641</a>)
  <li class=rfe>
    Provide more information to <tt>QueueTaskDispatcher</tt>
    (<a href="https://groups.google.com/d/topic/jenkinsci-dev/H1o_essBS_A/discussion">thread</a>)
  <li class=rfe>
    Replaced all gif images with png images (transparency support).
    (<a href="http://issues.jenkins-ci.org/browse/JENKINS-3969">issue 3969</a>)
  <li class=rfe>
    Boldify names of executed mojos for Freestyle and Maven2/3 jobs using Maven3 in console output.
    (<a href="https://issues.jenkins-ci.org/browse/JENKINS-9691">issue 9691</a>)
</ul>
<h3><a name=v1.412>What's new in 1.412</a> (2011/05/16)</h3>
<ul class=image>
  <li class=rfe>
    Wait until updates are successfully installed before restarting Jenkins
    (<a href="http://issues.jenkins-ci.org/browse/JENKINS-5047">issue 5047</a>)
</ul>
<h3><a name=v1.411>What's new in 1.411</a> (2011/05/09)</h3>
<ul class=image>
  <li class=bug>
    Allow blank rootDN in LDAPSecurityRealm.
    (<a href="http://jenkins.361315.n4.nabble.com/LDAP-and-empty-root-DN-values-td2216124.html">thread</a>)
  <li class=bug>
    Fixed the UI rendering problem when certain controls are nested together.
  <li class=bug>
    Auto-refresh is now disabled when triggering a build with parameters
    (<a href="http://issues.jenkins-ci.org/browse/JENKINS-7342">issue 7342</a>)
  <li class=bug>
    404 when clicking in the weather report column of a build that hasn't yet been run.
    (<a href="http://issues.jenkins-ci.org/browse/JENKINS-9532">issue 9532</a>)
  <li class=bug>
    Manually uploading a bundled plugin should trigger pin-down.
  <li class=bug>
    Clicking "History" from the left bar in a test result history page results in 404
    (<a href="http://issues.jenkins-ci.org/browse/JENKINS-5450">issue 5450</a>)
  <li class=rfe>
    Add active configurations in remote API for matrix projects.
    (<a href="http://issues.jenkins-ci.org/browse/JENKINS-9248">issue 9248</a>)
  <li class=rfe>
    Link to the console output from the status icon of an entry in the HistoryWidget.
  <li class=rfe>
    Exploit commons-codec for Base64 encoding rather than proprietary sun.misc.BASE64Encoder
    (<a href="http://issues.jenkins-ci.org/browse/JENKINS-9521">issue 9521</a>)
  <li class=rfe>
    Order of extension implementations is made bit more deterministic
</ul>
<h3><a name=v1.410>What's new in 1.410</a> (2011/05/01)</h3>
<ul class=image>
  <li class=bug>
    Maven3 with multiple threads does not work in Jenkins.
    Fix support of -Tx maven 3 option.
    (<a href="http://issues.jenkins-ci.org/browse/JENKINS-9183">issue 9183</a>)
  <li class=bug>
    Jenkins Maven build does not recognize Tycho surefire reports
    (<a href="http://issues.jenkins-ci.org/browse/JENKINS-9326">issue 9326</a>)
  <li class=bug>
    Fixed a persistence problem in <tt>View$PropertyList</tt>
    (<a href="http://issues.jenkins-ci.org/browse/JENKINS-9367">issue 9367</a>)
  <li class=bug>
    Added unique instance identifier to UDP broadcast and DNS multicast information.
    (<a href="http://issues.jenkins-ci.org/browse/JENKINS-9230">issue 9230</a>)
  <li class=bug>
    jenkins.xml explains how to use hudson.exe for Windows
    (<a href="https://issues.jenkins-ci.org/browse/JENKINS-9470">issue 9470</a>)
  <li class=rfe>
    Maven agent needs a fix for the 'hardcoded' socket connection to localhost
    (<a href="http://issues.jenkins-ci.org/browse/JENKINS-6795">issue 6795</a>)
  <li class=rfe>
    Support custom workspace for maven/ivy projects
    (<a href="http://issues.jenkins-ci.org/browse/JENKINS-8848">issue 8848</a>)
  <li class=rfe>
    Added a new extension point to execute background tasks more flexibly.
  <li class=rfe>
    Memory space monitor now works for Mac OS X Snow Leopard
    (<a href="http://issues.jenkins-ci.org/browse/JENKINS-9374">issue 9374</a>)
</ul>
<h3><a name=v1.409>What's new in 1.409</a> (2011/04/25)</h3>
<ul class=image>
  <li class=bug>
    Some french strings are incorrect after renaming to Jenkins
    (<a href="http://issues.jenkins-ci.org/browse/JENKINS-9334">issue 9334</a>)
  <li class=bug>
    Debian init script gives false positives for port already in use
    (<a href="http://issues.jenkins-ci.org/browse/JENKINS-9281">issue 9281</a>)
  <li class=bug>
    "include culprits" should treat unstable and failure as the same
    (<a href="http://issues.jenkins-ci.org/browse/JENKINS-4617">issue 4617</a>)
  <li class=bug>
    fixed "Copy existing job" autocompletion.
    (<a href="https://issues.jenkins-ci.org/browse/JENKINS-9384">issue 9384</a>)
  <li class=bug>
    Zip/tar files created by Jenkins now properly retains Unix file modes.
    (<a href="https://issues.jenkins-ci.org/browse/JENKINS-9397">issue 9397</a>)
  <li class=rfe>
    Added two new CLI commands "wait-node-online" and "wait-node-offline" to block until a slave becomes online/offline.
  <li class=rfe>
    Move Jenkins URL setting from E-mail Notification to its own section in the main configuration.
  <li class=rfe>
    Add LOADING overlay when triggering a build with parameters
    (<a href="http://issues.jenkins-ci.org/browse/JENKINS-9343">issue 9343</a>)
  <li class=rfe>
    Support self restart on Mac OS X 10.6 and onward
    (<a href="http://issues.jenkins-ci.org/browse/JENKINS-7537">issue 7537</a>)
  <li class=rfe>
    Added "about Jenkins" screen that shows the 3rd party license acknowledgement.
</ul>
<h3><a name=v1.408>What's new in 1.408</a> (2011/04/18)</h3>
<ul class=image>
  <li class='major bug'>
    Fixed a regression that resulted in too much escaping
    (<a href="http://issues.jenkins-ci.org/browse/JENKINS-9426">issue 9426</a>)
  <li class='bug'>
    Fixed a persistence problem in <tt>View$PropertyList</tt>
    (<a href="http://issues.jenkins-ci.org/browse/JENKINS-9367">issue 9367</a>)
</ul>
<h3><a name=v1.407>What's new in 1.407</a> (2011/04/15)</h3>
<ul class=image>
  <li class='major bug'>
    Implemented comprehensive preventive measure against cross-site scripting. 
    (SECURITY-14)
  <li class=bug>
    Javadoc links on maven job page with only one module
    (<a href="http://issues.jenkins-ci.org/browse/JENKINS-9202">issue 9202</a>)
  <li class=bug>
    Duplicate test results with Maven2 projects
    (<a href="http://issues.jenkins-ci.org/browse/JENKINS-1557">issue 1557</a>)
  <li class=bug>
    Re-fixed JDK1.6 dependency that has crept into the core in 1.400
    (<a href="http://issues.jenkins-ci.org/browse/JENKINS-8914">issue 8914</a>)
  <li class=bug>
    eclipse-plugin packaging doesn't work with maven plugin support.
    (<a href="http://issues.jenkins-ci.org/browse/JENKINS-8348">issue 8438</a>)
  <li class=bug>
    Failed to parse POMs for packaging swc.
    (<a href="http://issues.jenkins-ci.org/browse/JENKINS-8448">issue 8448</a>)
  <li class=bug>
    Fixed "AdjunctManager is not installed" error when Jenkins failed to startup.
    (<a href="http://issues.jenkins-ci.org/browse/JENKINS-9271">issue 9271</a>)
  <li class=rfe>
    Jenkins has a new logo, thanks to Charles Lowell at The Frontside
</ul>
<h3><a name=v1.406>What's new in 1.406</a> (2011/04/11)</h3>
<ul class=image>
  <li class=bug>
    Default viewport of the Timeline widgets were off by one day.
    (<a href="http://issues.jenkins-ci.org/browse/JENKINS-6439">issue 6439</a>)
  <li class=bug>
    Label expression logic wasn't supporting a binary operator sequence like "a || b || c"
    (<a href="http://issues.jenkins-ci.org/browse/JENKINS-8537">issue 8537</a>)
  <li class=bug>
    In matrix security, newly added rows weren't removable
  <li class=bug>
    Improve the stability of the test harness
  <li class=bug>
    Fixed a bug in handling ' and " in matrix build label axis
    (<a href="http://issues.jenkins-ci.org/browse/JENKINS-9009">issue 9009</a>)
  <li class=bug>
    Fixed NPE in the "deploy to Maven repository" as a post-action.
    (<a href="http://issues.jenkins-ci.org/browse/JENKINS-9084">issue 9084</a>)
  <li class=rfe>
    Performance: Specify image sizes for faster page loading
    (<a href="http://issues.jenkins-ci.org/browse/JENKINS-9182">issue 9182</a>)
  <li class=rfe>
    Support nested testsuites in the JUnit test result
    (<a href="http://issues.jenkins-ci.org/browse/JENKINS-6545">issue 6545</a>)
  <li class=rfe>
    Added an extension point to allow adding transient actions to computers.
  <li class=rfe>
    Added an extension point to allow associating custom properties with views.
  <li class=rfe>
    Actions can now override their rendering in the parent model object.
  <li class=rfe>
    Jenkins is exposed to DNS multi-cast as Jenkins now
  <li class=rfe>
    Added a mechanism for plugins to write an invisible job property
  <li class=rfe>
    Added a mechanism for plugins to write an invisible node property
</ul>
<h3><a name=v1.405>What's new in 1.405</a> (2011/04/04)</h3>
<ul class=image>
  <li class=bug>
    Fixed link to javadoc in maven modules and add link to generated test javadoc
  <li class=bug>
    Fixed an AbstractMethodError in ItemGroupMixin.create when using some older plugins.
  <li class=bug>
    The "last duration" column was broken since 1.403.
  <li class=bug>
    Fixed a bug where XML API can produce malformed XML.
    (<a href="http://issues.jenkins-ci.org/browse/JENKINS-8988">issue 8988</a>)
  <li class=bug>
    Archive maven artifacts by their canonical names to avoid possible name conflicts
    (<a href="http://issues.jenkins-ci.org/browse/JENKINS-9122">issue 9122</a>)
  <li class=bug>
    Marking modules as 'not build' in maven incremental builds didn't work anymore in maven 3 jobs
    (<a href="http://issues.jenkins-ci.org/browse/JENKINS-9072">issue 9072</a>)
  <li class=bug>
    In incremental maven builds, modules could be left unbuilt, although they had SCM changes
    (<a href="http://issues.jenkins-ci.org/browse/JENKINS-5764">issue 5764</a>)
  <li class=bug>
    Rebuilding dependency graph was taking much too long for big maven projects
    (<a href="http://issues.jenkins-ci.org/browse/JENKINS-7535">issue 7535</a>)    
  <li class=bug>
    Maven builds didn't work in JBoss 6.
  <li class=rfe>
    Ping setup for detecting bad master/slave communication is done more consistently now
    (<a href="http://issues.jenkins-ci.org/browse/JENKINS-8990">issue 8990</a>)
  <li class=rfe>
    Expand environment variables in fingerprint targets
    (<a href="http://issues.jenkins-ci.org/browse/JENKINS-9138">issue 9138</a>)
  <li class=rfe>
    Added an extension point to allow adding transient actions to computers.
</ul>
<h3><a name=v1.404>What's new in 1.404</a> (2011/03/27)</h3>
<ul class=image>
  <li class=bug>
    Regression in jenkins .401 maven plugin - deploy to repository post-task
    (<a href="http://issues.jenkins-ci.org/browse/JENKINS-9084">issue 9084</a>)
  <li class=bug>
    Fixed a bug in persisting user configuration that causes NPE in some plugins
    (<a href="http://issues.jenkins-ci.org/browse/JENKINS-9062">issue 9062</a>)
  <li class=bug>
    Replacement of some maven properties is not working
    (<a href="http://issues.jenkins-ci.org/browse/JENKINS-8573">issue 8573</a>)
  <li class=bug>
    Fixed JDK1.6 dependency that has crept into the core in 1.400
    (<a href="http://issues.jenkins-ci.org/browse/JENKINS-8914">issue 8914</a>)
  <li class=bug>
    When both "block build when upstream/downstream is building" are checked, the upstream block check wasn't taking effect.
    (<a href="http://issues.jenkins-ci.org/browse/JENKINS-8968">issue 8968</a>)
  <li class=bug>
    A project aggregating tests without any tests itself should now link properly
    to latest aggregated results, rather than broken link to non-existent test
    results.
  <li class=bug>
    Initial position of the "build time" timeline was off by one day
    (<a href="http://issues.jenkins-ci.org/browse/JENKINS-8865">issue 8865</a>)
  <li class=bug>
    Build list tables had "Date" as column label, but actual content of the column was "Time Since".
    (<a href="http://issues.jenkins-ci.org/browse/JENKINS-9102">issue 9102</a>)
  <li class=bug>
    PAM authentication fails to restore group membership information on "remember me" tokens.
    (<a href="http://issues.jenkins-ci.org/browse/JENKINS-9094">issue 9094</a>)
  <li class=bug>
    Upstream culprits did include culprits of an old build.
    (<a href="http://issues.jenkins-ci.org/browse/JENKINS-8567">issue 8567</a>)
  <li class=bug>
    Shell Task on Windows Slave Uses Incorrect /bin/sh.
    <a href="http://issues.jenkins-ci.org/browse/JENKINS-8449">issue 8449</a>)
  <li class=bug>
    NPE during run - fingerprint cleanup thread.
    <a href="http://issues.jenkins-ci.org/browse/JENKINS-6128">issue 6128</a>)
  <li class=bug>
    Failed to instantiate class hudson.slaves.DumbSlave.
    <a href="http://issues.jenkins-ci.org/browse/JENKINS-7174">issue 7174</a>)
  <li class=bug>
    "Last Duration" column was showing all N/A. Regression in 1.403
    <a href="http://issues.jenkins-ci.org/browse/JENKINS-9134">issue 9134</a>)
  <li class=rfe>
    Added the <tt>--mimeTypes</tt> command line option to define additional MIME type mappings.
  <li class=rfe>
    Added a new axis type to the matrix project that lets you use boolean expressions
    (<a href="https://github.com/jenkinsci/jenkins/pull/66">pull request #66</a>)
  <li class=rfe>
    Improved the error diagnostics when a remote method call fails to deserialize.
    (<a href="http://issues.jenkins-ci.org/browse/JENKINS-9050">issue 9050</a>)
  <li class=rfe>
    Added "Manage Jenkins" link to the left side panel.
    (<a href="http://issues.jenkins-ci.org/browse/JENKINS-7743">issue 7743</a>)
  <li class=rfe>
    LDAP group names are now available as-is for the use in authorization. No upper casing / no 'ROLE_' prefix.
  <li class=rfe>
    Added a new extension point to contribute build variables.
</ul>
<h3><a name=v1.403>What's new in 1.403</a> (2011/03/20)</h3>
<ul class=image>
  <li class='major bug'>
    Fixed a race condition in the remote data transfer that results in silent file copy failures.
    (<a href="http://issues.jenkins-ci.org/browse/JENKINS-7871">issue 7871</a>)
  <li class=bug>
   Maven Plugin : Successful build ends with NPE 
    (<a href="http://issues.jenkins-ci.org/browse/JENKINS-8436">issue 8436</a>)
  <li class=bug>
    Fixed a deadlock when upstream and downstream jobs are blocked on each other
    (<a href="http://issues.jenkins-ci.org/browse/JENKINS-8929">issue 8929</a>)
  <li class=bug>
    Email fails when sending to multiple recipients if _any_ of them are in error
    (<a href="http://issues.jenkins-ci.org/browse/JENKINS-9006">issue 9006</a>)
  <li class=bug>
    Ant properties with Windows %VAR% type variables did not expand since 1.370.
    (<a href="http://issues.jenkins-ci.org/browse/JENKINS-7442">issue 7442</a>)
  <li class=bug>
    Fixed a concurrent data access corruption in crumb generation.
  <li class=rfe>
    Allow maven builds to (opionally) make use of the token-macro-plugin.
  <li class=rfe>
    Proactively watch out for incomplete extensions to avoid cryptic NPE.
    (<a href="http://issues.jenkins-ci.org/browse/JENKINS-8866">issue 8866</a>)
  <li class=rfe>
    Added more event callbacks on <tt>ComputerListener</tt>
    (<a href="http://jenkins.361315.n4.nabble.com/Hooking-into-failed-slave-launches-td3339646.html">thread</a>)
  <li class=rfe>
    Improved the auto-completion for creating a job by copying.
  <li class=rfe>
    Improved the performance of the configuration page rendering by lazy-loading fragments.
  <li class=rfe>
    Introduced a behind-the-scene mechanism to lazy-load portions of HTML pages.
  <li class=rfe>
    Introduced a behind-the-scene mechanism to simplify server/client communication through JavaScript proxies.
  <li class=rfe>
    Added an option to aggregated test results to include failed builds as well as passing and unstable builds.
  <li class=rfe>
    Added autocompletion to "Build after other projects" textbox, with support for "autoCompleteField" on textboxes without a true field.
  <li class=rfe>
      Include OS type and version of slave in the system information page.
    (<a href="http://issues.jenkins-ci.org/browse/JENKINS-8996">issue 8996</a>)
</ul>
<h3><a name=v1.402>What's new in 1.402</a> (2011/03/20)</h3>
<ul class=image>
  <li class=bug>
    Botched release. It doesn't exist.
</ul>
<h3><a name=v1.401>What's new in 1.401</a> (2011/03/13)</h3>
<ul class=image>
  <li class=bug>
    Fix for JENKINS-8711 breaks deployments with credentials
    (<a href="http://issues.jenkins-ci.org/browse/JENKINS-8939">issue 8939</a>)
  <li class=bug>
    Environment variable not available for Maven build/POM parsing.
    (<a href="http://issues.jenkins-ci.org/browse/JENKINS-8865">issue 8865</a>)
  <li class=bug>
    Fixed a dead lock in concurrent builds of the same Maven projects.
      (<a href="http://issues.jenkins-ci.org/browse/JENKINS-4220">issue 4220</a>)
  <li class=bug>
    Plugin Manager incorrectly displays "Changes will take effect when you restart Jenkins".
    (<a href="http://issues.jenkins-ci.org/browse/JENKINS-8917">issue 8917</a>)
  <li class=rfe>
    Added Manage Jenkins link in sidepanel of Plugin Manager and Update Center.
    (<a href="http://issues.jenkins-ci.org/browse/JENKINS-8780">issue 8780</a>)
  <li class=rfe>
    Thread dump now reports all the threads from all the slaves, not just the master.
  <li class=rfe>
    Made the extension point implementation discovery logic customizable by a plugin
    (<a href="http://issues.jenkins-ci.org/browse/JENKINS-8897">issue 8897</a>)
  <li class=rfe>
    Defined a mechanism to replace some of the key UI text.
    (<a href="http://issues.jenkins-ci.org/browse/JENKINS-8579">issue 8579</a>)
</ul>
<h3><a name=v1.400>What's new in 1.400</a> (2011/03/06)</h3>
<ul class=image>
  <li class=bug>
    NPE during in parsing POMs for Multi Module Build
    (<a href="http://issues.jenkins-ci.org/browse/JENKINS-8525">issue 8525</a>)
  <li class=bug>
    Post build action deploy to maven repository can fail when using "use private maven repository option"
    (<a href="http://issues.jenkins-ci.org/browse/JENKINS-8711">issue 8711</a>)    
  <li class=bug>
    Groovy CLI command was failing to resolve plugin classes
    (<a href="http://issues.jenkins-ci.org/browse/JENKINS-8892">issue 8892</a>)    
  <li class=rfe>
    Exposing more key variables to the Groovy CLI command.
  <li class=rfe>
    Allow classworlds.conf to be externally configured for M3 builds
    (<a href="http://issues.jenkins-ci.org/browse/JENKINS-8905">issue 8905</a>)    
  <li class=bug>
    Configure the environment for Maven job type builds
    (<a href="http://issues.jenkins-ci.org/browse/JENKINS-8092">issue 8902</a>)
</ul>
<h3><a name=v1.399>What's new in 1.399</a> (2011/02/27)</h3>
<ul class=image>
  <li class='major bug'>
    On IBM JDKs, Jenkins incorrectly ended up closing stdout to read from forked processes.
    (<a href="http://issues.jenkins-ci.org/browse/JENKINS-8420">issue 8420</a>)
  <li class=bug>
    Fixed a race condition in obtaining the tail of the output from remote process.
    (<a href="http://issues.jenkins-ci.org/browse/JENKINS-7809">issue 7809</a>)
  <li class=bug>
    Jenkins was unable to kill/list up native processses on 64bit Mac JVMs.
  <li class=bug>
    Many messages about RecordReaper IllegalArgumentException
    (<a href="http://issues.jenkins-ci.org/browse/JENKINS-8647">issue 8647</a>)
  <li class=bug>
    Multiple polling events triggering a single build show up as multiple identical BuildActions in the sidebar, since there
    is only one polling log file, regardless of how many times polling happened. Should only be the latest polling instance now.
    (<a href="http://issues.jenkins-ci.org/browse/JENKINS-7649">issue 7649</a>)
  <li class=bug>
    Fix javascript errors on config pages when view name or user name contains an apostrophe.
    (<a href="http://issues.jenkins-ci.org/browse/JENKINS-8789">issue 8789</a>)
  <li class=bug>
    Fix expansion of builtin environment variables in Ant properties on Windows.
    (<a href="http://issues.jenkins-ci.org/browse/JENKINS-7442">issue 7442</a>)
  <li class=bug>
    Fixed a log rotation configuration problem on openSUSE.
    (<a href="http://issues.jenkins-ci.org/browse/JENKINS-5784">issue 5784</a>)
  <li class=bug>
    Fixed a bug in the OpenSUSE startup script (again)
    (<a href="http://issues.jenkins-ci.org/browse/JENKINS-5020">issue 5020</a>)
  <li class=rfe>
    Change prefix of BUILD_TAG variable to "jenkins-"
  <li class=rfe>
    Lock down maven plugin versions to shut up m3
    (<a href="http://issues.jenkins-ci.org/browse/JENKINS-7275">issue 7275</a>)
  <li class=rfe>
    <tt>BuildWrapper</tt>s can now act on the build in progress before the checkout occurs.
  <li class=rfe>
    Improved the process forking abstractions so that plugins can more easily read from child processes.
    (<a href="http://issues.jenkins-ci.org/browse/JENKINS-7809">issue 7809</a>)
</ul>
<h3><a name=v1.398>What's new in 1.398</a> (2011/02/20)</h3>
<ul class=image>
  <li class=bug>
    MavenBuild does not respect the "alternate settings" value of its parent MavenModuleSetBuild
    (<a href="http://issues.jenkins-ci.org/browse/JENKINS-8670">issue 8670</a>)
  <li class=bug>
    Jenkins wasn't telling build wrappers that builds were aborted when they were aborted.
    (<a href="http://issues.jenkins-ci.org/browse/JENKINS-8054">issue 8054</a>)
  <li class=bug>
    Maven deployment with uniqueVersion == true creating "new" versions for attached artifacts
    (<a href="http://issues.jenkins-ci.org/browse/JENKINS-8651">issue 8651</a>)    
  <li class=bug>
    Fixed a bug in the OpenSUSE startup script
    (<a href="http://issues.jenkins-ci.org/browse/JENKINS-5020">issue 5020</a>)
  <li class=bug>
    Fixed a XSS vulnerability in the project relationship page.
  <li class=bug>
    "apt-get purge" with Debian should really purge
  <li class=rfe>
    Added a new extension point to expose unprotected root action.
  <li class=rfe>
    While editing description, inline help should show the syntax guide based on the current markup formatter.
  <li class=rfe>
    Started exposing JENKINS_URL, JENKINS_SERVER_COOKIE env vars in addition to legacy HUDSON_* variables
</ul>
<h3><a name=v1.397>What's new in 1.397</a> (2011/02/12)</h3>
<ul class=image>
  <li class='major bug'>
    Fixed a master/slave communication problem since 1.378 that often manifests as "Not in GZIP format"
    (<a href="http://issues.jenkins-ci.org/browse/JENKINS-7745">issue 7745</a>)
  <li class=bug>
    When run as "java -jar jenkins.war", "~/.hudson" was still used as default.
    (<a href="http://issues.jenkins-ci.org/browse/JENKINS-8658">issue 8658</a>)
  <li class=bug>
    Debian package no longer messes around with the file permissions
    (<a href="http://issues.jenkins-ci.org/browse/JENKINS-4047">issue 4047</a>)
  <li class=bug>
    Fixed a JVM dependency in debian package so that it can run with OpenJDK
    (<a href="http://issues.jenkins-ci.org/browse/JENKINS-8159">issue 8159</a>)
  <li class=bug>
    Fixed a log rotation configuration problem on Red Hat
    (<a href="http://issues.jenkins-ci.org/browse/JENKINS-5784">issue 5784</a>)
  <li class=bug>
    Windows XP slave stopped working in 1.396 (related to name change)
    (<a href="http://issues.jenkins-ci.org/browse/JENKINS-8676">issue 8676</a>)
  <li class=bug>
    Unnecessary log messages if a remote pipe is not read until EOF
    (<a href="http://issues.jenkins-ci.org/browse/JENKINS-8592">issue 8592</a>)
  <li class=bug>
    Fixed a bug in the calendar computation.
    (<a href="http://issues.hudson-ci.org/browse/HUDSON-8656">issue 8656 in Hudson</a>)
  <li class=bug>
    Fixed an NPE when loading full build history.
    (<a href="http://issues.jenkins-ci.org/browse/JENKINS-8660">issue 8660</a>)
  <li class=bug>
    EXECUTOR_NUMBER uniqueness can degrate over time
    (<a href="http://issues.jenkins-ci.org/browse/JENKINS-4756">issue 4756</a>)
  <li class=bug>
    <tt>jenkins-cli.jar</tt> should honor <tt>JENKINS_URL</tt>.
  <li class=rfe>
    build RSS feeds now contain description of builds.
    (<a href="http://issues.jenkins-ci.org/browse/JENKINS-3935">issue 3935</a>)
  <li class=rfe>
    Debian package will force-terminate Jenkins if it fails to shut down in 5 seconds.
    (<a href="http://issues.jenkins-ci.org/browse/JENKINS-5415">issue 5415</a>)
</ul>
<h3><a name=v1.396>What's new in 1.396</a> (2011/02/02)</h3>
<ul class=image>
  <li class=bug>
    Fixed a bug in crontab "day of week" handling in locales where a week starts from Monday.
    (<a href="http://issues.jenkins-ci.org/browse/JENKINS-8401">issue 8401</a>)
  <li class=bug>
    If a master fails to ping a slave, it should be hard-disconnected.
  <li class=bug>
    "java -jar hudson.war --daemon" was forcing umask 027. This includes Debian/redhat packages.
    (<a href="http://issues.jenkins-ci.org/browse/JENKINS-5114">issue 5114</a>)
  <li class=rfe>
    If the JNLP-connected slave drops out without the master not noticing, allow the reconnection
    without rejecting it.
    (<a href="http://issues.jenkins-ci.org/browse/JENKINS-5055">issue 5055</a>)
  <li class='major rfe'>
    Fixed a trademark bug that caused a considerable fiasco by renaming to Jenkins
</ul>
<h3><a name=v1.395>What's new in 1.395</a> (2011/01/21)</h3>
<ul class=image>
  <li class=bug>
    Do not chmod/chown symlink targets in /var/lib/hudson (debian package)
    (<a href="http://issues.jenkins-ci.org/browse/JENKINS-8502">issue 8502</a>)
  <li class=bug>
    M2 and M3 builds behave differently when tests fail.
    (<a href="http://issues.jenkins-ci.org/browse/JENKINS-8415">issue 8415</a>)
  <li class=bug>
    Hudson was failing to record the connection termination problem in slave logs.
  <li class=bug>
    Node names can be edited to include slashes and then cannot be removed.
    (<a href="http://issues.jenkins-ci.org/browse/JENKINS-8438">issue 8437</a>)
  <li class=bug>
    Fix temporarily offline slaves not showing active jobs
    (<a href="http://issues.jenkins-ci.org/browse/JENKINS-8546">issue 8546</a>)
  <li class=rfe>
    Startup performance improvement
  <li class=rfe>
    Reduced the memory footprint used by fingerprints.
  <li class=rfe>
    Added a new extension point to support external login mechanisms.
  <li class=rfe>
    Heap dump of running Hudson instance can be obtained by requesting /heapDump from
    the browser.
  <li class=rfe>
    MavenReporter#postExecute parameter Throwable error is always empty in case of mojo failure
    (<a href="http://issues.jenkins-ci.org/browse/JENKINS-8493">issue 8493</a>)
  <li class=rfe>
    Improved the error diagnosis if a build fails because of the slave connectivity problem.
    (<a href="http://issues.jenkins-ci.org/browse/JENKINS-5073">issue 5073</a>)
</ul>
<h3><a name=v1.394>What's new in 1.394</a> (2011/01/15)</h3>
<ul class=image>
  <li class=bug> Parsing poms fails if a module is a path to a pom (and not to a directory)
   (<a href="http://issues.jenkins-ci.org/browse/JENKINS-8445">issue 8445</a>)
  <li class=bug> M3 builds doesn't have a colorized console
   (<a href="http://issues.jenkins-ci.org/browse/JENKINS-8411">issue 8411</a>)
  <li class=bug> Bad path for submodules
   (<a href="http://issues.jenkins-ci.org/browse/JENKINS-8452">issue 8452</a>)      
  <li class=rfe> Add more options to configure maven project building
   (<a href="http://issues.jenkins-ci.org/browse/JENKINS-8406">issue 8406</a>)
  <li class=rfe> Violations plugin tries to access nonexistant directory.
   (<a href="http://issues.jenkins-ci.org/browse/JENKINS-8418">issue 8418</a>)
  <li class=rfe> maven2 build fails due to 'RELEASE' plugin version.
   (<a href="http://issues.jenkins-ci.org/browse/JENKINS-8462">issue 8462</a>)          
  <li class=rfe>
   Block build when downstream projects are building.
   (<a href="http://issues.jenkins-ci.org/browse/JENKINS-7046">issue 7046</a>)  
   <li class=bug> nonRecursive option is not honored anymore when parsing pom
   (<a href="http://issues.jenkins-ci.org/browse/JENKINS-8484">issue 8484</a>)   
   <li class=ref>
   Maven 3 support : display same logging output as a maven build with the cli
   (<a href="http://issues.jenkins-ci.org/browse/JENKINS-8490">issue 8490</a>)           
</ul>
<h3><a name=v1.393>What's new in 1.393</a> (2011/01/09)</h3>
<ul class=image>
  <li class=rfe>
   Added CharacterEncodingFilter to prevent Non-ASCII characters from getting garbled.
  <li class=bug> Maven mirrors not used when project uses Maven 2.2
   (<a href="http://issues.jenkins-ci.org/browse/JENKINS-8387">issue 8387</a>) 
  <li class=bug> NPE while parsing POMs
   (<a href="http://issues.jenkins-ci.org/browse/JENKINS-8391">issue 8391</a>)   
  <li class=bug> M2 POMs aren't parsed if there is a M3 control error like an invalid scope in a plugin dep.
   (<a href="http://issues.jenkins-ci.org/browse/JENKINS-8395">issue 8395</a>)  
  <li class=bug> POMs parsing fails in m2 projects which has a wrong inheritence (m3 constraint).
   (<a href="http://issues.jenkins-ci.org/browse/JENKINS-8390">issue 8390</a>)      
</ul>
<h3><a name=v1.392>What's new in 1.392</a> (2010/12/31)</h3>
<ul class=image>
  <li class='major rfe'>
    Maven 3 support in maven-plugin. 
    (<a href="http://issues.jenkins-ci.org/browse/JENKINS-4988">issue 4988</a>)
  <li class=bug>
    Turn Off "Show Friendly HTTP Error Messages" Feature on the Server Side.
    (<a href="http://issues.jenkins-ci.org/browse/JENKINS-8352">issue 8352</a>)
  <li class=bug>
    Hudson installed as Windows service wasn't restarting properly
    (<a href="http://issues.jenkins-ci.org/browse/JENKINS-5090">issue 5090</a>)
  <li class=bug>
    Escape quotes.
    (<a href="http://issues.jenkins-ci.org/browse/JENKINS-8270">issue 8270</a>)
</ul>
<h3><a name=v1.391>What's new in 1.391</a> (2010/12/26)</h3>
<ul class=image>
  <li class=bug>
    failed to build with "Trigger builds remotely" enabled.
    (<a href="http://issues.jenkins-ci.org/browse/JENKINS-8319">issue 8319</a>)
  <li class=rfe>
    added a new extension point to use markup for job/user description
</ul>
<h3><a name=v1.390>What's new in 1.390</a> (2010/12/18)</h3>
<ul class=image>
  <li class=bug>
    " (from WhateverTest)" gratuitously appended to test result detail pages.
    (<a href="http://issues.jenkins-ci.org/browse/JENKINS-5655">issue 5655</a>)
  <li class=bug>
    Fixed a pipe leak to child processes.
    (<a href="http://issues.jenkins-ci.org/browse/JENKINS-8244">issue 8244</a>)
  <li class=bug>
    Fixed an NPE in ComputerRetentionWork
    (<a href="http://issues.jenkins-ci.org/browse/JENKINS-3696">issue 3696</a>)
  <li class=bug>
    Fixed an issue preventing to copy data on AIX, HP-UX or Linux for S/390.
    (<a href="http://issues.jenkins-ci.org/browse/JENKINS-8155">issue 8155</a>)
  <li class=rfe>
    Debian package init script now honors <tt>~/.profile</tt>.
  <li class=rfe>
    Build names (e.g., "#123") can be now modified by users/plugins to arbitrary text.
    (<a href="http://issues.jenkins-ci.org/browse/JENKINS-53">issue 53</a>,
     <a href="http://issues.jenkins-ci.org/browse/JENKINS-4884">issue 4884</a>)
  <li class=rfe>
    Allow the administrator to yank out dead executors.
</ul>
<h3><a name=v1.389>What's new in 1.389</a> (2010/12/11)</h3>
<ul class=image>
  <li class=rfe>
    Hide executors for offline nodes to conserve space in Build Executors Status list.
    (<a href="http://issues.jenkins-ci.org/browse/JENKINS-8252">issue 8252</a>)
  <li class=bug>
    throw AccessDeniedException if "Authentication Token" is invalid.
    (<a href="http://hudson.361315.n4.nabble.com/-td3069369.html">hudson-ja</a>)
</ul>
<h3><a name=v1.388>What's new in 1.388</a> (2010/12/04)</h3>
<ul class=image>
  <li class=bug>
    Failure to UDP broadcast shouldn't kill the Hudson bootup process.
  <li class=bug>
    Fixed an <tt>AbstractMethodError</tt> in listing up executors.
    (<a href="http://issues.jenkins-ci.org/browse/JENKINS-8106">issue 8106</a>)
  <li class=bug>
    Slaves launched by JNLP fail to reprot their version numbers.
    (<a href="http://issues.jenkins-ci.org/browse/JENKINS-8060">issue 8060</a>)
  <li class=bug>
    Restarting Hudson via debian init script didn't wait for the process to really terminate.
    (<a href="http://issues.jenkins-ci.org/browse/JENKINS-7937">issue 7937</a>)
  <li class=rfe>
    Test history with long build records had a scalability problem.
    (<a href="http://issues.jenkins-ci.org/browse/JENKINS-4621">issue 4621</a>)
  <li class=rfe>
    Added the build number to the test result graph tooltip.
  <li class=rfe>
    Added a new extension point to contribute transient View actions.
  <li class=rfe>
    Added "disable project" button.
  <li class=rfe>
    Added "set-build-description" CLI command.
</ul>
<h3><a name=v1.387>What's new in 1.387</a> (2010/11/27)</h3>
<ul class=image>
  <li class=bug>
    Avoid <tt>AbstractMethodError</tt> in the executors rendering.
  <li class=bug>
    Don't litter HUDSON_HOME with atomic*.xml files.
  <li class=bug>
    Hudson is made more robust in the face of malformed console annotations.
  <li class=rfe>
    Add parameter definition type and job name to job API
    (<a href="http://issues.jenkins-ci.org/browse/JENKINS-8133">issue 8133</a>)
  <li class=rfe>
    "Install as a service" now supports Vista and Windows 7.
  <li class=rfe>
    "Restart Hudson" button should appear when a plugin is manually installed.
  <li class=rfe>
    In this release only the background is changed until Dec 5th to i387 chip,
    to celebrate our 1.387 release (the feature is time bombed and will revert
    to the butler after that date.)
</ul>
<h3><a name=v1.386>What's new in 1.386</a> (2010/11/19)</h3>
<ul class=image>
  <li class=bug>
    Support CSRF protection when submitting results of an external job.
    (<a href="http://issues.jenkins-ci.org/browse/JENKINS-7961">issue 7961</a>)
  <li class=bug>
    Allow build to start when polling interval is shorter than quiet period and
    we need a workspace for polling.
    (<a href="http://issues.jenkins-ci.org/browse/JENKINS-8007">issue 8007</a>)
  <li class=bug>
    Fix escaping of some special characters when passing properties to Ant on Windows.
    (<a href="http://issues.jenkins-ci.org/browse/JENKINS-7657">issue 7657</a>)
  <li class=bug>
    Check poll_scm_threads.
  <li class=bug>
    "Retain long standard output/error" option could not be checked when
    configuring a job.
    (<a href="http://issues.jenkins-ci.org/browse/JENKINS-7562">issue 7562</a>)
  <li class=bug>
    Build number in Build History status was off-by-one.
    (<a href="http://issues.jenkins-ci.org/browse/JENKINS-7973">issue 7973</a>)
  <li class=bug>
    Check whether the name of ToolInstlation is not null.
    (<a href="http://issues.jenkins-ci.org/browse/JENKINS-8088">issue 8088</a>)
  <li class=bug>
    Prevent AbstractMethodError because of new method in Queue.Executor interface.
    (<a href="http://issues.jenkins-ci.org/browse/JENKINS-8033">issue 8033</a>)
  <li class=bug>
    View "Delete" permission was not checked properly for showing link.
    (<a href="http://issues.jenkins-ci.org/browse/JENKINS-7605">issue 7605</a>)
  <li class=bug>
    Fix javascript error in IE for some UI elements, such as one used by copyartifact plugin.
    (<a href="http://issues.jenkins-ci.org/browse/JENKINS-6756">issue 6756</a>)
  <li class=bug>
    Fix serialization of array containing null elements.
    (<a href="http://issues.jenkins-ci.org/browse/JENKINS-8006">issue 8006</a>)
  <li class=rfe>
    Update bundled subversion plugin to version 1.20 and ssh-slaves to version 0.14.
</ul>
<h4><s><a name=v1.385>What's new in 1.385</a> (2010/11/15)</s></h4>
<ul class=image>
  <li class=rfe> Oops, same as 1.384
</ul>
<h3><a name=v1.384>What's new in 1.384</a> (2010/11/05)</h3>
<ul class=image>
  <li class=bug>
    JDK download for auto installation was not honoring the proxy setting.
    (<a href="http://issues.jenkins-ci.org/browse/JENKINS-7327">issue 7327</a>)
  <li class=bug>
    Fixed the "Not in GZIP format" error when archiving site / copying files / etc.
    (<a href="http://issues.jenkins-ci.org/browse/JENKINS-7745">issue 7745</a>)
  <li class=bug>
    Fixed garbled node description.
    (<a href="http://hudson.361315.n4.nabble.com/-td3023036.html#a3023036">Hudson-ja</a>)
  <li class=bug>
    Fixed 404 Not Found error when downgrade buttons are clicked.
    (<a href="http://issues.jenkins-ci.org/browse/JENKINS-7988">issue 7988</a>)
  <li class=rfe>
    Label expression textbox for "Restrict where this project can be run" now
    provides autocompletion suggestions.
</ul>
<h3><a name=v1.383>What's new in 1.383</a> (2010/10/29)</h3>
<ul class=image>
  <li class="major bug">
    Fix security issue where a user with job configure permission could obtain
    admin permission for their session.
    (<a href="http://issues.jenkins-ci.org/browse/JENKINS-7256">issue 7256</a>)
  <li class=bug>
    Build wrappers can now decorate the launcher or logger for matrix builds.
    (<a href="http://issues.jenkins-ci.org/browse/JENKINS-7868">issue 7868</a>)
  <li class=bug>
    Fixed a bug where non-existent optional dependencies can result in a cascading load failure.
  <li class=rfe>
    Added extension point to allow plugins to add global filters to console
    log streams.
  <li class=rfe>
    Calculate "Estimated remaining time" for incremental Maven builds based on
    the modules which are actually being build.
    (<a href="http://issues.jenkins-ci.org/browse/JENKINS-6544">issue 6544</a>)
</ul>
<h3><a name=v1.382>What's new in 1.382</a> (2010/10/24)</h3>
<ul class=image>
  <li class=bug>
    Recognize initialization tasks from plugins.
    (<a href="http://issues.jenkins-ci.org/browse/JENKINS-5427">issue 5427</a>)
  <li class=bug>
    Hudson was failing to report error messages in several situations during a build.
  <li class=bug>
    UI for tying jobs to labels wasn't shown in some situations.
</ul>
<h3><a name=v1.381>What's new in 1.381</a> (2010/10/16)</h3>
<ul class=image>
  <li class=bug>
    Fixed a race condition.
  <li class=bug>
    Fixed issue with LabelAxis longer than 30 characters causing failures when saving matrix job configuration.
    (<a href="http://issues.jenkins-ci.org/browse/JENKINS-7500">issue 7500</a>)
  <li class=rfe>
    Improved packet fragmentation in Winstone when writing out HTTP responses.
  <li class=rfe><a href="http://wiki.jenkins-ci.org/display/JENKINS//Extension+Point+for+Project+Views+Navigation">Extension Point to provide alternate UI for Project Views implemented</a>
    (<a href="http://issues.jenkins-ci.org/browse/JENKINS-1467">issue 1467</a>)
</ul>
<h3><a name=v1.380>What's new in 1.380</a> (2010/10/09)</h3>
<ul class=image>
  <li class=bug>
    Safe restart was not working since 1.376
  <li class=bug>
    Don't let help icons get keyboard focus. This improves the keyboard navigability of the configuration page.
  <li class=bug>
    Debug message crept into the production code in 1.379.
    (<a href="http://issues.jenkins-ci.org/browse/JENKINS-7662">issue 7662</a>)
  <li class=bug>
    Fixed an AbstractMethodError in the UI with plugins (such as batch task.)
    (<a href="http://issues.jenkins-ci.org/browse/JENKINS-7546">issue 7546</a>)
  <li class=rfe>
    Add "proxy compatible" option to default crumb issuing algoritm
    (<a href="http://issues.jenkins-ci.org/browse/JENKINS-7518">issue 7518</a>)
</ul>
<h3><a name=v1.379>What's new in 1.379</a> (2010/10/02)</h3>
<ul class=image>
  <li class='major bug'>
    Fixed a pipe clogging problem that can result in a hanging build.
    (<a href="http://issues.jenkins-ci.org/browse/JENKINS-5977">issue 5977</a>,
     <a href="http://issues.jenkins-ci.org/browse/JENKINS-7572">issue 7572</a>)
  <li class=bug>
    Fixed a possible NPE in computing dependency changes.
  <li class=bug>
    Fixed the malformed HTTP request error recovery behavior in Winstone.
    (<a href="http://issues.jenkins-ci.org/browse/JENKINS-7201">issue 7201</a>)
  <li class=bug>
    When checking module descendant relationships, SCM changelog paths were using system file separators while module paths were always using /s.
    (<a href="http://issues.jenkins-ci.org/browse/JENKINS-7611">issue 7611</a>)
  <li class=bug>
    Hudson was creating multiple instances of <tt>PageDecorator</tt>s, resulting in data consistency problem.
    (<a href="http://hudson.361315.n4.nabble.com/PageDecorator-and-global-jelly-tp2552804p2552804.html">report</a>)
  <li class=bug>
    Fixed a possible AbstractMethodError 
    (<a href="http://issues.jenkins-ci.org/browse/JENKINS-7546">issue 7546</a>)
  <li class=rfe>
    Supported failsafe reports for the Maven2 job type.
    (<a href="http://issues.jenkins-ci.org/browse/JENKINS-4229">issue 4229</a>)
</ul>
<h3><a name=v1.378>What's new in 1.378</a> (2010/09/25)</h3>
<ul class=image>
  <li class='major bug'>
    Improving the master/slave communication to avoid pipe clogging problem.
    (<a href="http://issues.jenkins-ci.org/browse/JENKINS-5977">issue 5977</a>)
  <li class='major bug'>
    Rolling back to Ant 1.8.0 due to bug in Ant 1.8.1 file copy with large files.
    (<a href="http://issues.jenkins-ci.org/browse/JENKINS-7013">issue 7013</a>)
  <li class=bug>
    Multiple fingerprints and "redeploy artifacts" links are added to M2 builds when multiple forked lifecycles are invovled.
  <li class=bug>
    Computation of the module build time in the m2 job was incorrect when multiple forked lifecycles are involved.
  <li class=bug>
    Standardized logic for determining alternate settings file location in Maven projects for POM parsing and actual Maven execution.
    (<a href="http://issues.jenkins-ci.org/browse/JENKINS-4963">issue 4963</a>)
  <li class=bug>
    Side effect from earlier fix of <a href="http://issues.jenkins-ci.org/browse/JENKINS-7300">issue 7300</a> - some help files were linking to a now-moved file in SVN directly. Those are all changed to relative paths now.
  <li class=bug>
    BuildWrapper teardowns could not get result of build for Maven2 projects.
    (<a href="http://issues.jenkins-ci.org/browse/JENKINS-6033">issue 6033</a>)
  <li class=bug>
    Properly handle incremental builds of Maven projects using relative paths to modules.
    (<a href="http://issues.jenkins-ci.org/browse/JENKINS-5357">issue 5357</a>)
  <li class=bug>
    Setting of MAXOPENFILES was not reflected in the debian init script.
    (<a href="http://issues.jenkins-ci.org/browse/JENKINS-5721">issue 5721</a>)
  <li class=bug>
    Do not expose static resources under <tt>WEB-INF</tt> to clients
    (<a href="http://issues.jenkins-ci.org/browse/JENKINS-7457">issue 7457</a>)
  <li class=rfe>
    Console annotations are added to highlight warnings/errors in Maven
  <li class=rfe>
    If a polling initiated a build, capture its log to the build.
  <li class=rfe>
    Added a new extension point to prolong the quiet down period programmatically.
  <li class=rfe>
    Added a new extension point to make the ping behaviour customizable.
    (<a href="http://issues.jenkins-ci.org/browse/JENKINS-5249">issue 5249</a>)
  <li class=rfe>
    Added a new classloader ("a la" child first for plugin)
    (<a href="http://issues.jenkins-ci.org/browse/JENKINS-5360">issue 5360</a>)    
</ul>
<h3><a name=v1.377>What's new in 1.377</a> (2010/09/19)</h3>
<ul class=image>
  <li class=bug>
    Moved nulling out of buildEnvironments to cleanUp, so that node variables are available in Publishers.
    (<a href="http://issues.jenkins-ci.org/browse/JENKINS-5925">issue 5925</a>)
  <li class=bug>
    Fixed a persistence problem in the label properties.
    (<a href="http://issues.jenkins-ci.org/browse/JENKINS-7378">issue 7378</a>)
  <li class=bug>
    Fixed a problem in saving configuration for matrix projects with multiple label axes.
    (<a href="http://issues.jenkins-ci.org/browse/JENKINS-7281">issue 7281</a>)
  <li class=bug>
    Fixed French localization problem.
    (<a href="http://issues.jenkins-ci.org/browse/JENKINS-6003">issue 6003</a>,
     <a href="http://issues.jenkins-ci.org/browse/JENKINS-7404">issue 7404</a>)
  <li class=rfe>
    Matrix project now supports custom workspace.
    (<a href="http://issues.jenkins-ci.org/browse/JENKINS-5077">issue 5077</a>)
  <li class='major rfe'>
    Queue/execution model is extended to allow jobs that consume multiple executors on different nodes.
</ul>
<h3><a name=v1.376>What's new in 1.376</a> (2010/09/11)</h3>
<ul class=image>
  <li class=bug>
    Error in some remote API requests since 1.373.
    (<a href="http://issues.jenkins-ci.org/browse/JENKINS-7299">issue 7299</a>)
  <li class=bug>
    Fixed RSS of each user's "last builds only" are not found.
    (<a href="http://issues.jenkins-ci.org/browse/JENKINS-7384">issue 7384</a>)
  <li class=bug>
    Handle initialization problem more gracefully
    (<a href="http://issues.jenkins-ci.org/browse/JENKINS-7380">issue 7380</a>)
  <li class=bug>
    A matrix build configuration page with multiple nodes/labels was broken since 1.373.
    (<a href="http://issues.jenkins-ci.org/browse/JENKINS-7281">issue 7281</a>)
  <li class="rfe">
    Added downgrade support for the core and plugins.
</ul>
<h3><a name=v1.375>What's new in 1.375</a> (2010/09/07)</h3>
<ul class=image>
  <li class=bug>
    CLI login did not work for about half of the CLI commands (those defined via @CLIMethod annotation).
    (<a href="http://issues.jenkins-ci.org/browse/JENKINS-6628">issue 6628</a>)
  <li class=bug>
    Add escaping for comma character for Ant properties on Windows.
    (<a href="http://issues.jenkins-ci.org/browse/JENKINS-2149">issue 2149</a>)
  <li class=bug>
    Small update to empty Ant properties on Windows fix from 1.374, now also working for two consecutive empty properties.
    (<a href="http://issues.jenkins-ci.org/browse/JENKINS-7204">issue 7204</a>)
  <li class=bug>
    Fixed a possible race condition during Hudson start up.
  <li class=rfe>
    Improved the memory consumption when used with LDAP.
  <li class=rfe>
    Improved console annotations for Ant.
  <li class=rfe>
    (Internal) ConsoleNotes can now inject its associated CSS.
</ul>
<h3><a name=v1.374>What's new in 1.374</a> (2010/08/27)</h3>
<ul class=image>
  <li class=bug>
    Unable to add empty Ant properties on Windows since 1.370.
    (<a href="http://issues.jenkins-ci.org/browse/JENKINS-7204">issue 7204</a>)
  <li class=rfe>
    Maven2 projects now pick up Flexmojo test results automatically.
    (<a href="http://issues.jenkins-ci.org/browse/JENKINS-6893">issue 6893</a>)
  <li class=rfe>
    Auto-completion can be now easily added to text boxes by plugins. 
  <li class=rfe>
    Non build modules in incremental Maven builds are now set to NOT_BUILD at the beginning of the build, already. 
  <li class=rfe>
    Plugins can now transform the console output.
    (<a href="http://issues.jenkins-ci.org/browse/JENKINS-7112">issue 7112</a>)
  <li class=rfe>
    Administrator can unpin plugins that are pinned.
  <li class=rfe>
    Memory footprint reduction with fingerprints.
  <li class=rfe>
    Added "This build is disabled" on Matrix project when it disabled.
    (<a href="http://issues.jenkins-ci.org/browse/JENKINS-7266">issue 7266</a>)
</ul>
<h3><a name=v1.373>What's new in 1.373</a> (2010/08/23)</h3>
<ul class=image>
  <li class=bug>
    Fixed a config page regression in the matrix project.
    (<a href="http://issues.jenkins-ci.org/browse/JENKINS-7213">issue 7213</a>)
  <li class=bug>
    Ant target annotation should allow colon in the target name.
    (<a href="http://issues.jenkins-ci.org/browse/JENKINS-7026">issue 7026</a>)
  <li class=bug>
    Fixed a 1.372 regression in handling whitespace and other characters in label names.
    (<a href="http://issues.jenkins-ci.org/browse/JENKINS-7216">issue 7216</a>)
  <li class=bug>
    Allow use of username/password parameters for CLI when using LDAP authentication.
    (<a href="http://issues.jenkins-ci.org/browse/JENKINS-6628">issue 6628</a>)
  <li class=rfe>
    Axes in multi-configuration projects are now extensible.
  <li class=rfe>
    Multi-configuration projects now allow multiple label/node axes.
  <li class=rfe>
    Improved the layout algorithm of the matrix project visualization.
    (<a href="http://hudson.361315.n4.nabble.com/PATCH-Prefer-Y-axis-based-on-size-td2324178.html#a2324178">patch</a>)
  <li class=rfe>
    JUnit report archiving now captures stdout of tests run in Surefire.
    (<a href="http://issues.jenkins-ci.org/browse/JENKINS-4158">issue 4158</a>)
  <li class=rfe>
    Updated bundled ssh-slaves plugin to version 0.13.
</ul>
<h3><a name=v1.372>What's new in 1.372</a> (2010/08/13)</h3>
<ul class=image>
  <li class=rfe>
    Persist matrix-based security settings in a consistent order
    (<a href="http://issues.jenkins-ci.org/browse/JENKINS-7138">issue 7138</a>)
  <li class='major rfe'>
    Jobs can now use boolean expression over labels to control where they run.
</ul>
<h3><a name=v1.371>What's new in 1.371</a> (2010/08/09)</h3>
<ul class=image>
  <li class="major bug">
    A security hole in CLI command implementations enable unauthorized users
    from executing commands.
    (SECURITY-5)
</ul>
<h3><a name=v1.370>What's new in 1.370</a> (2010/08/07)</h3>
<ul class=image>
  <li class=bug>
    Added escaping of special characters when passing properties to Ant on Windows.
    (<a href="http://issues.jenkins-ci.org/browse/JENKINS-7108">issue 7108</a>)
  <li class=bug>
    Workaround issue in IBM JVM causing intermittent ClassNotFoundExceptions.
    (<a href="http://issues.jenkins-ci.org/browse/JENKINS-5141">issue 5141</a>)
  <li class=bug>
    Fixed a memory leak in Winstone
    (<a href="http://issues.jenkins-ci.org/browse/JENKINS-5119">issue 5119</a>)
  <li class=rfe>
    Updated bundled cvs plugin to version 1.2.
  <li class=rfe>
    Incorporated community contributed translations in Korean and Dutch.
</ul>
<h3><a name=v1.369>What's new in 1.369</a> (2010/07/30)</h3>
<ul class=image>
  <li class="major bug">
    <code>X-Hudson</code> header not being sent in 1.368.
    (<a href="http://issues.jenkins-ci.org/browse/JENKINS-7100">issue 7100</a>)
  <li class=bug>
    NPE on build after incremental Maven builds are aborted.
    (<a href="http://issues.jenkins-ci.org/browse/JENKINS-6429">issue 6429</a>)
  <li class=bug>
    On-demand slaves would launch even when "only for tied jobs" is set.
    (<a href="http://issues.jenkins-ci.org/browse/JENKINS-7054">issue 7054</a>)
  <li class=bug>
    Fix links to ant targets in console output view that were added in 1.367.
    (<a href="http://issues.jenkins-ci.org/browse/JENKINS-7041">issue 7041</a>)
  <li class=bug>
    Avoid error with invalid or null primary view, such as in upgrade from older Hudson.
    (<a href="http://issues.jenkins-ci.org/browse/JENKINS-6938">issue 6938</a>)
  <li class=bug>
    Support LogRotator deletion of old artifacts in multiconfiguration projects.
    (<a href="http://issues.jenkins-ci.org/browse/JENKINS-6925">issue 6925</a>)
  <li class=bug>
    Build queue was not saved in safeRestart or safeExit.
    (<a href="http://issues.jenkins-ci.org/browse/JENKINS-6804">issue 6804</a>)
  <li class=rfe>
    CLI can now work with a reverse proxy that requires BASIC auth.
    (<a href="http://issues.jenkins-ci.org/browse/JENKINS-3796">issue 3796</a>)
</ul>
<h3><a name=v1.368>What's new in 1.368</a> (2010/07/26)</h3>
<ul class=image>
  <li class=bug>
    Make <tt>/buildWithParameters</tt> support remote cause and user supplied cause text
    for build via authentication token, just as <tt>/build</tt> does.
    (<a href="http://issues.jenkins-ci.org/browse/JENKINS-7004">issue 7004</a>)
  <li class=bug>
    Auto install of JDK when master/slave are different platforms would fail.
    (<a href="http://issues.jenkins-ci.org/browse/JENKINS-6880">issue 6880</a>)
  <li class=bug>
    Modified to work with Tomcat 7.
    (<a href="http://issues.jenkins-ci.org/browse/JENKINS-6738">issue 6738</a>)
</ul>
<h3><a name=v1.367>What's new in 1.367</a> (2010/07/16)</h3>
<ul class=image>
  <li class=bug>
    Safe restart made Hudson unresponsive until all running jobs complete, since 1.361.
    (<a href="http://issues.jenkins-ci.org/browse/JENKINS-6649">issue 6649</a>)
  <li class=bug>
    Plugins with dependencies show wrong description on installed plugins page.
    (<a href="http://issues.jenkins-ci.org/browse/JENKINS-6966">issue 6966</a>)
  <li class=bug>
    Fix redirect after login when return URL has characters that need encoding.
    (<a href="http://issues.jenkins-ci.org/browse/JENKINS-6960">issue 6960</a>)
  <li class=bug>
    &lt;input type='hidden'&gt; field shouldn't be getting the plain text password value.
  <li class=rfe>
    Added a mechanism to register CLI option handler as an extension point.
  <li class=rfe>
    Added a CLI command 'set-build-result' that can be used from inside a build to set the build status.
  <li class=rfe>
    Show outline structure for Ant execution in the console output view.
  <li class=rfe>
    Remote API now supports the 'tree' filter query parameter which is more efficient and easier to use.
    (<a href="http://issues.jenkins-ci.org/browse/JENKINS-5940">issue 5940</a>)
</ul>
<h3><a name=v1.366>What's new in 1.366</a> (2010/07/09)</h3>
<ul class=image>
  <li class='major bug'>
    Fixed a possible security issue where a malicious user with the project
    configuration access can trick Hudson into leaking the proxy password,
    if Hudson is configured with a proxy with username/password.
    (SECURITY-3)
  <li class=bug>
    Delete contained module builds when a maven project build is deleted, to avoid
    orphaned builds which can then affect the displayed result of a prior build.
    (<a href="http://issues.jenkins-ci.org/browse/JENKINS-6779">issue 6779</a>)
  <li class=bug>
    Hide some sidepanel links that should not be shown in user-private views.
    (<a href="http://issues.jenkins-ci.org/browse/JENKINS-6832">issue 6832</a>)
  <li class=bug>
    Fix for file parameters that are copied to a subdirectory of the workspace.
    (<a href="http://issues.jenkins-ci.org/browse/JENKINS-6889">issue 6889</a>)
  <li class=bug>
    File parameters uploaded via the CLI are now displayed correctly on the build Parameters page.
    (<a href="http://issues.jenkins-ci.org/browse/JENKINS-6896">issue 6896</a>)
  <li class=bug>
    Allowed file parameters to be downloaded even when the name contains URL-unfriendly characters.
    (<a href="http://issues.jenkins-ci.org/browse/JENKINS-6897">issue 6897</a>)
  <li class=bug>
    Fixed a garbage in the raw console plain text output.
    (<a href="http://issues.jenkins-ci.org/browse/JENKINS-6034">issue 6034</a>)
  <li class=bug>
    "Hudson is loading" page didn't take the user back to the same page.
  <li class=rfe>
    Hudson can now remotely install JDK on Windows slaves when connecting via the
    "Let Hudson control this Windows slave as a Windows service" mode.
  <li class=rfe>
    The "Let Hudson control this Windows slave as a Windows service" mode now allows the same Windows slave
    to be used by multiple Hudson masters.
</ul>
<h3><a name=v1.365>What's new in 1.365</a> (2010/07/05)</h3>
<ul class=image>
  <li class='major bug'>
    Fixed a critical security problem. See <a href="http://infradna.com/content/security-advisory-2010-07-05">the advisory</a> for more details.
</ul>
<h3><a name=v1.364>What's new in 1.364</a> (2010/06/25)</h3>
<ul class=image>
  <li class=bug>
    Fixed a race condition where a queued build may get executed multiple times.
    (<a href="http://issues.jenkins-ci.org/browse/JENKINS-6819">issue 6819</a>)
  <li class=bug>
    Some UI labels related to JUnit results were shown in the wrong locale.
    (<a href="http://issues.jenkins-ci.org/browse/JENKINS-6824">issue 6824</a>)
  <li class=rfe>
    <tt>BuildWrapper</tt>s can now contribute build variables.
    (<a href="http://issues.jenkins-ci.org/browse/JENKINS-6497">issue 6497</a>)
</ul>
<h3><a name=v1.363>What's new in 1.363</a> (2010/06/18)</h3>
<ul class=image>
  <li class=bug>
    Fix queue handling to close locking gap between removing job from queue and starting build,
    to prevent unintended concurrent builds (refactor of change first made in 1.360).
    (<a href="http://hudson.361315.n4.nabble.com/Patch-to-fix-concurrent-build-problem-td2229136.html">report</a>)
  <li class=bug>
    Allow multiple dependencies between same two projects, as they may trigger under
    different conditions and with different parameters.
    (<a href="http://issues.jenkins-ci.org/browse/JENKINS-5708">issue 5708</a>)
  <li class=bug>
    Timeline on build trend page should use server timezone instead of always GMT.
    (<a href="http://issues.jenkins-ci.org/browse/JENKINS-6692">issue 6692</a>)
  <li class=bug>
    Don't mask the cause of the checkout related exception.
  <li class=bug>
    "who am I?" page should be visible to everyone.
  <li class=rfe>
    Avoid pointless and harmful redirection when downloading slave.jar. 
    (<a href="http://issues.jenkins-ci.org/browse/JENKINS-5752">issue 5752</a>)
  <li class=rfe>
    Cache downloaded JDKs.
  <li class=bug>
    Reinstall a JDK when a different version is selected.
    (<a href="http://issues.jenkins-ci.org/browse/JENKINS-5551">issue 5551</a>)
  <li class=rfe>
    Integrated community-contributed translations (Germany, Greek, Spanish, Finnish, Hungarian, Italian, Japanese, French,
    Russian, Slovenian, Dutch, Traditional Chinese, Swedish, Ukrainian, and Portuguese.) 
  <li class=rfe>
    Upgraded bundled Ant to version 1.8.1.
    (<a href="http://issues.jenkins-ci.org/browse/JENKINS-6562">issue 6562</a>)
</ul>
<h3><a name=v1.362>What's new in 1.362</a> (2010/06/11)</h3>
<ul class=image>
  <li class=bug>
    Restored optional container-based authentication for CLI.
    (<a href="http://issues.jenkins-ci.org/browse/JENKINS-6587">issue 6587</a>)
  <li class=bug>
    Fix javascript error when a plugin uses an empty <tt>dropdownList</tt>, resulting in LOADING overlay being left up.
    (<a href="http://issues.jenkins-ci.org/browse/JENKINS-6542">issue 6542</a>)
  <li class=rfe>
    Add setting so job views may show only enabled or disabled jobs.
    (<a href="http://issues.jenkins-ci.org/browse/JENKINS-6673">issue 6673</a>)
  <li class=rfe>
    File parameters can now be downloaded from the build Parameters page.
    (<a href="http://issues.jenkins-ci.org/browse/JENKINS-6719">issue 6719</a>)
  <li class=rfe>
    Added an ability to point to different update sites.
  <li class=rfe>
    Added a new extension point to plug in custom utility to kill processes.
  <li class=rfe>
    Added a proactive error diagnostics to look for a broken reverse proxy setup.
    (<a href="http://wiki.jenkins-ci.org/display/JENKINS//Running+Hudson+behind+Apache#RunningHudsonbehindApache-modproxywithHTTPS">report</a>)
</ul>
<h3><a name=v1.361>What's new in 1.361</a> (2010/06/04)</h3>
<ul class=image>
  <li class=bug>
    Fixed a bug where IE shows empty client cert dialog when connecting to HTTPS site run by Winstone.
    (<a href="http://hudson.361315.n4.nabble.com/winstone-container-and-ssl-td383501.html">report</a>)
  <li class=bug>
    "java -jar hudson.war" with AJP was broken.
    (<a href="http://issues.jenkins-ci.org/browse/JENKINS-5753">issue 5753</a>)
  <li class=bug>
    Safe restart stopped working on protected Hudson since 1.359.
    (<a href="http://issues.jenkins-ci.org/browse/JENKINS-6667">issue 6667</a>)
  <li class=bug>
    Parameterized jobs did not use configured quiet period.
    (<a href="http://issues.jenkins-ci.org/browse/JENKINS-6660">issue 6660</a>)
  <li class=bug>
    Fix form data conflict when fingerprinting is used with Promoted Builds plugin.
    (<a href="http://issues.jenkins-ci.org/browse/JENKINS-6642">issue 6642</a>)
  <li class=bug>
    Avoid possible exception at startup when some plugins have optional dependencies.
    (<a href="http://issues.jenkins-ci.org/browse/JENKINS-6435">issue 6435</a>)
  <li class=bug>
    Add <tt>autocomplete="off"</tt> for LDAP managerDN and managerPassword fields.
    (<a href="http://issues.jenkins-ci.org/browse/JENKINS-3586">issue 3586</a>)
  <li class=bug>
    Set a TCP timeout when slaves connect to the master.
    (<a href="http://issues.jenkins-ci.org/browse/JENKINS-6262">issue 6262</a>)
  <li class=bug>
    File parameter builds started with the CLI command no longer throw an NPE.
    (<a href="http://issues.jenkins-ci.org/browse/JENKINS-4296">issue 4296</a>)
  <li class=bug>
    Workaround for bug in Glassfish Enterprise.
    (<a href="http://issues.jenkins-ci.org/browse/JENKINS-6459">issue 6459</a>)
  <li class=bug>
    Ensure nested <tt>f:repeatable</tt> content does not inherit outer list when inner list is null.
    (<a href="http://issues.jenkins-ci.org/browse/JENKINS-6679">issue 6679</a>)
  <li class=rfe>
    Add two new permalinks to job pages: "Last unstable build" and "Last unsuccessful build".
  <li class=rfe>
    Allow the build number to be set so long as it's still bigger than the last build.
    (<a href="http://issues.jenkins-ci.org/browse/JENKINS-4930">issue 4930</a>)
  <li class=rfe>
    Copied jobs are now disabled until configuration is saved, so they don't start building before ready.
    (<a href="http://issues.jenkins-ci.org/browse/JENKINS-2494">issue 2494</a>)
  <li class=rfe>
    Reduced logging from jmDNS.
</ul>
<h3><a name=v1.360>What's new in 1.360</a> (2010/05/28)</h3>
<ul class=image>
  <li class=bug>
    A Java6 dependency had crept in in 1.359.
    (<a href="http://issues.jenkins-ci.org/browse/JENKINS-6653">issue 6653</a>)
  <li class=bug>
    Workaround for bug in Glassfish Enterprise.
    (<a href="http://issues.jenkins-ci.org/browse/JENKINS-6459">issue 6459</a>)
  <li class=rfe>
    Added an extension point to control the assignment of tasks to nodes.
    (<a href="http://issues.jenkins-ci.org/browse/JENKINS-6598">issue 6598</a>)
</ul>
<h3><a name=v1.359>What's new in 1.359</a> (2010/05/21)</h3>
<ul class=image>
  <li class=bug>
    Accept latest JRockit JVM release as a compatible JVM.
    (<a href="http://issues.jenkins-ci.org/browse/JENKINS-6556">issue 6556</a>)
  <li class=rfe>
    Hudson now broadcasts itself in DNS multicast at "_hudson._tcp.local" to facilitate auto-discovery from other tools
  <li class=rfe>
    Added the "-block" option to the "quiet-down" CLI command so that the command will block until the system really quiets down.
</ul>
<h3><a name=v1.358>What's new in 1.358</a> (2010/05/14)</h3>
<ul class=image>
  <li class=bug>
    Too much memory used by stdout/stderr from test results.
    (<a href="http://issues.jenkins-ci.org/browse/JENKINS-6516">issue 6516</a>)
  <li class=bug>
    Fixed a memory leak in Winstone sessions.
    (<a href="http://issues.jenkins-ci.org/browse/JENKINS-5119">issue 5119</a>)
  <li class=bug>
    Fix to handle usernames with colon character on Windows.
    (<a href="http://issues.jenkins-ci.org/browse/JENKINS-6476">issue 6476</a>)
  <li class=bug>
    Fixed the port number handling problem in debian init script.
    (<a href="http://issues.jenkins-ci.org/browse/JENKINS-6474">issue 6474</a>)
  <li class=bug>
    Fix FilePath.getParent() handling of edge cases.
    (<a href="http://issues.jenkins-ci.org/browse/JENKINS-6494">issue 6494</a>)
  <li class=bug>
    Fix css conflict introduced in 1.357 that caused missing data display in analysis plugins.
    (<a href="http://issues.jenkins-ci.org/browse/JENKINS-6496">issue 6496</a>)
  <li class=rfe>
    Support "optional=true" parameter for @Extension.
  <li class=rfe>
    Supported OpenSSL-style certificate/key file format with "java -jar hudson.war"
  <li class=rfe>
    If --httpsPort option is given without the certificate, run with a one-time self-signed certificate.
  <li class=rfe>
    Hudson shouldn't show a login error page unless the user really failed to login (think about when the user presses a back button.)
</ul>
<h3><a name=v1.357>What's new in 1.357</a> (2010/05/07)</h3>
<ul class=image>
  <li class=bug>
    Maven builds abort unexpectedly due to a SocketTimeoutException on machine with poor resources.
    (<a href="http://issues.jenkins-ci.org/browse/JENKINS-3273">issue 3273</a>)
  <li class=bug>
    Fix incorrect handling of ".." in paths with mix of / and \ separators since 1.349.
    (<a href="http://issues.jenkins-ci.org/browse/JENKINS-5951">issue 5951</a>)
  <li class=bug>
    Javadoc publishing should not fail build if javadoc is already current.
    (<a href="http://issues.jenkins-ci.org/browse/JENKINS-6332">issue 6332</a>)
  <li class=bug>
    Fix download of files/artifacts larger than 2GB.
    (<a href="http://issues.jenkins-ci.org/browse/JENKINS-6351">issue 6351</a>)
  <li class=bug>
    Build page may not list all of the artifacts since 1.348.
    (<a href="http://issues.jenkins-ci.org/browse/JENKINS-6371">issue 6371</a>)
  <li class=bug>
    Add workaround for Opera 10.52/53 bug causing error in saving job configuration.
    (<a href="http://issues.jenkins-ci.org/browse/JENKINS-6424">issue 6424</a>)
  <li class=bug>
    Fix createSymlink problem on *nix systems that do not use GNUCLibrary since 1.356.
    (<a href="http://issues.jenkins-ci.org/browse/JENKINS-6437">issue 6437</a>)
  <li class=bug>
    Hide add/edit description link on test result pages when user does not have
    permission to submit a description.
  <li class=rfe>
    Changed permission required to set description on test result pages
    from Build Job to Update Run.
  <li class=rfe>
    Add "LOADING" overlay on global and job config pages until form is ready for use.
  <li class=rfe>
    Email recipient lists now support build parameters.
    (<a href="http://issues.jenkins-ci.org/browse/JENKINS-6394">issue 6394</a>)
  <li class=rfe>
    Make it easier to see the latest update jobs on the Update Center page.
    (<a href="http://issues.jenkins-ci.org/browse/JENKINS-4255">issue 4255</a>)
  <li class=rfe>
    Allow plugins to use forms with an onsubmit handler, and fix "no-json" handling.
    (<a href="http://issues.jenkins-ci.org/browse/JENKINS-5927">issue 5927</a>)
  <li class=rfe>
    Updated bundled subversion plugin to version 1.17.
</ul>
<h3><a name=v1.356>What's new in 1.356</a> (2010/05/03)</h3>
<ul class=image>
  <li class=bug>
    Fix <tt>StringIndexOutOfBoundsException</tt> in console log from <tt>UrlAnnotator</tt>.
    (<a href="http://issues.jenkins-ci.org/browse/JENKINS-6252">issue 6252</a>)
  <li class=bug>
    Fixed potential deadlock between saving project config and getting project page.
    (<a href="http://issues.jenkins-ci.org/browse/JENKINS-6269">issue 6269</a>)
  <li class=bug>
    Fixed timeline display on build time trend page.
    (<a href="http://issues.jenkins-ci.org/browse/JENKINS-6439">issue 6439</a>)
  <li class=bug>
    Fixed garbled response of XML API if xpath is specified.
    (<a href="http://n4.nabble.com/Hudson-API-XML-td1723766.html#a1723766">ja@hudson.dev.javanet</a>)
  <li class=bug>
    Fix broken links for stopping jobs in executor list on pages for slave nodes or filtered views.
  <li class=bug>
    Fixed <tt>NoSuchMethodError</tt> with Maven and Ivy plugins.
    (<a href="http://issues.jenkins-ci.org/browse/JENKINS-6311">issue 6311</a>)
  <li class=rfe>
    Extension points can be now sorted.
</ul>
<h3><a name=v1.355>What's new in 1.355</a> (2010/04/16)</h3>
<ul class=image>
  <li class=bug>
    Colored ball image at top of build pages was broken for Hudson in some web
    containers (fixed by removing workaround for a Firefox bug fixed since 3.0.5/Dec2008).
    (<a href="http://issues.jenkins-ci.org/browse/JENKINS-2341">issue 2341</a>)
  <li class=bug>
    Console page while build is running did not wrap lines when viewed in IE.
    (<a href="http://issues.jenkins-ci.org/browse/JENKINS-5869">issue 5869</a>)
  <li class=bug>
    Fixed build history to indicate test failure for MavenBuild and MavenModuleSetBuild.
  <li class=bug>
    Make <tt>dropdownList</tt> work in repeatable content, such as a build step.
  <li class=bug>
    Fixed a bug where a job created via XML didn't properly receive upstream/downstream computation.
    (<a href="http://n4.nabble.com/Hudson-API-td1747758.html#a1747758">report</a>)
  <li class=bug>
    Argument masking wasn't working correctly for commands run on slaves
    (<a href="http://n4.nabble.com/Password-masking-when-running-commands-on-a-slave-tp1753033p1753033.html">report</a>)
  <li class=rfe>
    Added the slave retention strategy based on a schedule.
  <li class=rfe>
    Added to configure charset option of Mailer.
</ul>
<h3><a name=v1.354>What's new in 1.354</a> (2010/04/12)</h3>
<ul class=image>
  <li class=bug>
    POM parsing was still using the module root as the base for relative paths for alternate settings files.
    (<a href="http://issues.jenkins-ci.org/browse/JENKINS-6080">issue 6080</a>)
  <li class=bug>
    Fix dynamic updates of build history table when CSRF protection is turned on.
    (<a href="http://issues.jenkins-ci.org/browse/JENKINS-6072">issue 6072</a>)
  <li class=bug>
    Improved the error reporting mechanism in LDAP setting.
  <li class=bug>
    Raw console output contains garbage.
    (<a href="http://issues.jenkins-ci.org/browse/JENKINS-6034">issue 6034</a>)
  <li class=bug>
    Fixed a file handle leak in the slave connection.
    (<a href="http://issues.jenkins-ci.org/browse/JENKINS-6137">issue 6137</a>)
  <li class=bug>
    Quiet period wasn't taking effect properly when doing parameterized builds.
</ul>
<h3><a name=v1.353>What's new in 1.353</a> (2010/03/29)</h3>
<ul class=image>
  <li class=bug>
    Tagging a repository can result in NPE. 
  <li class=bug>
    Fix possible form submission error when using multiple combobox elements.
    (<a href="http://issues.jenkins-ci.org/browse/JENKINS-6025">issue 6025</a>)
  <li class=bug>
    Better escaping of test case names in test results pages.
    (<a href="http://issues.jenkins-ci.org/browse/JENKINS-5982">issue 5982</a>)
  <li class=bug>
    Make radio buttons work in repeatable content, such as a build step.
    (<a href="http://issues.jenkins-ci.org/browse/JENKINS-5028">issue 5028</a>)
  <li class=bug>
    Fixed the handling of verifying that the POM path entered for Maven projects exists.
    (<a href="http://issues.jenkins-ci.org/browse/JENKINS-4693">issue 4693</a>)
  <li class=rfe>
    Added link to builds in buildTimeTrend
    (<a href="http://issues.jenkins-ci.org/browse/JENKINS-3993">issue 3993</a>)
</ul>
<h3><a name=v1.352>What's new in 1.352</a> (2010/03/19)</h3>
<ul class=image>
  <li class=bug>
    Fixed a file handle leak when a copy fails.
    (<a href="http://issues.jenkins-ci.org/browse/JENKINS-5899">issue 5899</a>)
  <li class=bug>
    Replace '&gt;' with '_' in username, as already done for '&lt;'.
    (<a href="http://issues.jenkins-ci.org/browse/JENKINS-5833">issue 5833</a>)
  <li class=bug>
    Fix <tt>editableComboBox</tt> to select item when mouse click takes more than 100ms.
    (<a href="http://issues.jenkins-ci.org/browse/JENKINS-2722">issue 2722</a>)
  <li class=bug>
    Fixed NPE when configuring a view without "Regular expression".
  <li class=bug>
    Page shouldn't scroll up when the user opens/closes a stack trace in the test failure report.
  <li class=bug>
    Fixed a bug where Hudson can put a wrong help file link.
    (<a href="http://n4.nabble.com/Resolution-of-help-files-in-jelly-entries-tp1592533p1592533.html">report</a>)
  <li class=bug>
    Fixed Maven site goal archiving from slaves.
    (<a href="http://issues.jenkins-ci.org/browse/JENKINS-5943">issue 5943</a>)
  <li class=bug>
    Fixed a regression with NetBeans Hudson plugin progressive console output.
    (<a href="http://issues.jenkins-ci.org/browse/JENKINS-5941">issue 5941</a>)
  <li class=bug>
    Fixed a situation where a failure in plugin start up can prevent massive number of job loss. 
  <li class=rfe>
    Supported JBoss EAP 5.0.0 GA.
    (<a href="http://issues.jenkins-ci.org/browse/JENKINS-5922">issue 5922</a>)
  <li class=rfe>
    CLI commands on protected Hudson now asks a password interactively, if run on Java6.
  <li class=rfe>
    Added CLI 'login' and 'logout' commands so that you don't have to specify a credential
    for individual CLI invocation. 
  <li class=rfe>
    URLs in the console output are now hyperlinks. 
  <li class=rfe>
    Improved the URL annotation logic.
  <li class=rfe>
    Add drag&amp;drop support for <tt>f:repeatable</tt> lists and use this for
    the JDK/Ant/Maven installations in global config so these can be reordered.
  <li class=rfe>
    Integrated a new round of community-contributed localizations (ca, es, fi, fr, hi_IN, it, nl, ru, and sv_SE locales.)
</ul>
<h3><a name=v1.351>What's new in 1.351</a> (2010/03/15)</h3>
<ul class=image>
  <li class='major bug'>
    Regression in 1.350 that can delete old build artifacts.
    (<a href="http://n4.nabble.com/Warning-about-Hudson-1-350-Could-delete-your-artifacts-td1593483.html">report</a>)
</ul>
<h3><a name=v1.350>What's new in 1.350</a> (2010/03/12)</h3>
<ul class=image>
  <li class=bug>
    Fix handling of relative paths in alternate settings.xml path for Maven projects.
    (<a href="http://issues.jenkins-ci.org/browse/JENKINS-4693">issue 4693</a>)
  <li class=bug>
    Alternate settings, private repository, profiles, etc were not used in embedded Maven for
    deploy publisher.
    (<a href="http://issues.jenkins-ci.org/browse/JENKINS-4939">issue 4939</a>)
  <li class=bug>
    Make <tt>editableComboBox</tt> work in repeatable content, such as a build step.
  <li class=bug>
    If content is captured using <tt>&lt;j:set var=".."&gt;..content..&lt;/j:set&gt;</tt>,
    fixed this to use proper HTML rendering when appropriate.
  <li class=bug>
    '&lt;' and '&amp;' in the console output was not escaped since 1.349
    (<a href="http://issues.jenkins-ci.org/browse/JENKINS-5852">issue 5852</a>)
  <li class='major bug'>
    Fixed an <tt>AbstractMethodError</tt> in SCM polling under some circumstances.
    (<a href="http://issues.jenkins-ci.org/browse/JENKINS-5756">issue 5756</a>)
  <li class='major bug'>
    Fixed a <tt>ClassCastException</tt> in the Subversion plugin - now using Subversion plugin 1.13.
    (<a href="http://issues.jenkins-ci.org/browse/JENKINS-5827">issue 5827</a>)
  <li class=bug>
    The Maven Integration plugin link in the Update Center was going to a dead location.
    (<a href="http://issues.jenkins-ci.org/browse/JENKINS-4811">issue 4811</a>)
  <li class=bug>
    On RPM/DEB/etc installation, don't offer the self upgrade. It should be done by the native package manager.
    (<a href="http://n4.nabble.com/RPM-for-Hudson-1-345-does-not-Upgrade-Automatically-tp1579580p1579580.html">report</a>)
  <li class=bug>
    Fixed a possible lock up of slaves.
  <li class=rfe>
    Added advanced option to LogRotator to allow for removing artifacts from old builds
    without removing the logs, history, etc.
    (<a href="http://issues.jenkins-ci.org/browse/JENKINS-834">issue 834</a>)
  <li class=rfe>
    Authentication support in Hudson CLI.
    (<a href="http://issues.jenkins-ci.org/browse/JENKINS-3796">issue 3796</a>)
  <li class=rfe>
    Added console annotation support to SCM polling logs.
</ul>
<h3><a name=v1.349>What's new in 1.349</a> (2010/03/05)</h3>
<ul class=image>
  <li class=bug>
    Fix deserialization problem with fields containing double underscore.
    (<a href="http://issues.jenkins-ci.org/browse/JENKINS-5768">issue 5768</a>)
  <li class=bug>
    Fix deserialization problem for Exception objects where the XML has bad/old data.
    (<a href="http://issues.jenkins-ci.org/browse/JENKINS-5769">issue 5769</a>)
  <li class=bug>
    Fix serialization problem with empty CopyOnWriteMap.Tree.
    (<a href="http://issues.jenkins-ci.org/browse/JENKINS-5776">issue 5776</a>)
  <li class=bug>
    Fixed a bug that can cause 404 in the form validation check.
  <li class=rfe>
    Remote build result submission shouldn't hang forever even if Hudson goes down.
  <li class=rfe>
    Added a monitor for old or unreadable data in XML files and a manage screen to assist
    in updating files to the current data format and/or removing unreadable data from plugins
    that are no longer active.  "Manage Hudson" page will show a link if any old/unreadable
    data was detected.
  <li class=rfe>
    Added a mechanism to bundle <tt>init.groovy</tt> inside the war for OEM.
    (<a href="http://n4.nabble.com/preconfigured-hudson-war-tp1575216p1575216.html">report</a>)
  <li class=rfe>
    Added an extension point to annotate console output.
    (<a href="http://issues.jenkins-ci.org/browse/JENKINS-2137">issue 2137</a>)
</ul>
<h3><a name=v1.348>What's new in 1.348</a> (2010/02/26)</h3>
<ul class=image>
  <li class=rfe>
    Fixed a performance problem of the job/build top page when there are too many artifacts.
  <li class=rfe>
    Improved /etc/shadow permission checks.
</ul>
<h3><a name=v1.347>What's new in 1.347</a> (2010/02/19)</h3>
<ul class=image>
  <li class=bug>
    Fix javascript problem showing test failure detail for test name with a quote character.
    (<a href="http://issues.jenkins-ci.org/browse/JENKINS-1544">issue 1544</a>)
  <li class=bug>
    Hudson can incorrectly configure labels for the master when bleeding edge EC2 plugin is used.
  <li class=bug>
    Fixed the regression wrt the whitespace trimming caused by 1.346.
    (<a href="http://issues.jenkins-ci.org/browse/JENKINS-5633">issue 5633</a>)
  <li class=bug>
    Under some circumstances, Hudson can incorrectly delete the temporary directory itself.
    (<a href="http://issues.jenkins-ci.org/browse/JENKINS-5642">issue 5642</a>)
  <li class=bug>
    Newlines in MAVEN_OPTS environment variable can cause problems in other contexts.
    (<a href="http://issues.jenkins-ci.org/browse/JENKINS-5651">issue 5651</a>)
  <li class=rfe>
    Improved the form validation mechanism to support multiple controls.
    (<a href="http://issues.jenkins-ci.org/browse/JENKINS-5610">issue 5610</a>)
  <li class=rfe>
    Added message to slave log when it has successfully come online.
    (<a href="http://issues.jenkins-ci.org/browse/JENKINS-5630">issue 5630</a>)
</ul>
<h3><a name=v1.346>What's new in 1.346</a> (2010/02/12)</h3>
<ul class=image>
  <li class=bug>
    Maven modules should not be buildable when the parent project is disabled.
    (<a href="http://issues.jenkins-ci.org/browse/JENKINS-1375">issue 1375</a>)
  <li class=bug>
    Fixed the broken quiet period implementation when polling interval is shorter than
    the quiet period.  (Changes in SCM impls are needed for this to take effect.) 
    (<a href="http://issues.jenkins-ci.org/browse/JENKINS-2180">issue 2180</a>)
  <li class=bug>
    Escape username in URLs in case it contains special characters such as "#".
    (<a href="http://issues.jenkins-ci.org/browse/JENKINS-2610">issue 2610</a>)
  <li class=bug>
    Fix sidepanel link for People to be visible and show view-specific info when appropriate.
    (<a href="http://issues.jenkins-ci.org/browse/JENKINS-5443">issue 5443</a>)
  <li class=bug>
    Improved HTML rendering, not using closing tags that do not exist in HTML.
    (<a href="http://issues.jenkins-ci.org/browse/JENKINS-5458">issue 5458</a>)
  <li class=bug>
    Show better error message for missing view type selection when creating a view.
    (<a href="http://issues.jenkins-ci.org/browse/JENKINS-5469">issue 5469</a>)
  <li class=bug>
    Hudson wasn't properly streaming a large external build submission,
    which can result in OOME and unresponsiveness.
  <li class=rfe>
    Use fixed-width font in text area for shell/batch build steps.
    (<a href="http://issues.jenkins-ci.org/browse/JENKINS-5471">issue 5471</a>)
  <li class=rfe>
    Use user selected icon size on People page.
    (<a href="http://issues.jenkins-ci.org/browse/JENKINS-5447">issue 5447</a>)
  <li class=rfe>
    Speed/footprint improvement in the HTML rendering.
</ul>
<h3><a name=v1.345>What's new in 1.345</a> (2010/02/08)</h3>
<ul class=image>
  <li class='major bug'>
    Update center retrieval, "build now" link, and real-time console update was broken in 1.344.
    (<a href="http://issues.jenkins-ci.org/browse/JENKINS-5536">issue 5536</a>)
  <li class=bug>
    Fixed the backward incompatibility introduced in JENKINS-5391 fix in 1.344.
    (<a href="http://issues.jenkins-ci.org/browse/JENKINS-5391">issue 5391</a>)
</ul>
<h3><a name=v1.344>What's new in 1.344</a> (2010/02/05)</h3>
<ul class=image>
  <li class=bug>
    Removed the forced upper casing in parameterized builds.
    (<a href="http://issues.jenkins-ci.org/browse/JENKINS-5391">issue 5391</a>)
  <li class=bug>
    Password parameter on the disk should be encrypted.
    (<a href="http://issues.jenkins-ci.org/browse/JENKINS-5420">issue 5420</a>)
  <li class=bug>
    Duplicate entries on Upstream/Downstream project with "Build modules in parallel".
    (<a href="http://issues.jenkins-ci.org/browse/JENKINS-5293">issue 5293</a>)
  <li class=bug>
    "Projects tied on" should be "Projects tied to".
    (<a href="http://issues.jenkins-ci.org/browse/JENKINS-5451">issue 5451</a>)
  <li class=bug>
    Fixed the bug that prevents update center metadata retrieval in Jetty.
    (<a href="http://issues.jenkins-ci.org/browse/JENKINS-5210">issue 5210</a>)
  <li class=rfe>
    Show which plugins have already been upgraded in Plugin Manager.
    (<a href="http://issues.jenkins-ci.org/browse/JENKINS-2313">issue 2313</a>)
  <li class=rfe>
    Show Hudson upgrade status on manage page instead of offering same upgrade again.
    (<a href="http://issues.jenkins-ci.org/browse/JENKINS-3055">issue 3055</a>)
  <li class=rfe>
    Make badges in build history line up.
    (<a href="http://n4.nabble.com/Align-lock-sign-of-keep-build-forever-td1016427.html">report</a>)
</ul>
<h3><a name=v1.343>What's new in 1.343</a> (2010/01/29)</h3>
<ul class=image>
  <li class=bug>
    Don't report a computer as idle if it running the parent job for a matrix project.
    (<a href="http://issues.jenkins-ci.org/browse/JENKINS-5049">issue 5049</a>)
  <li class=bug>
    Improve error message for a name conflict when renaming a job.
    (<a href="http://issues.jenkins-ci.org/browse/JENKINS-1916">issue 1916</a>)
  <li class=bug>
    Job description set via the remote API was not saved.
    (<a href="http://issues.jenkins-ci.org/browse/JENKINS-5351">issue 5351</a>)
  <li class=bug>
    Work around a JVM bug on Windows that causes the "Access denied" error
    while creating a temp file.
    (<a href="http://issues.jenkins-ci.org/browse/JENKINS-5313">issue 5313</a>)
  <li class=bug>
    Fixed a NPE in the update center with the container authentication mode.
    (<a href="http://issues.jenkins-ci.org/browse/JENKINS-5382">issue 5382</a>)
  <li class=bug>
    Global MAVEN_OPTS for Maven projects wasn't getting loaded properly for configuration.
    (<a href="http://issues.jenkins-ci.org/browse/JENKINS-5405">issue 5405</a>)
  <li class=bug>
    Fix for parameterized project with choice parameter value that has &lt; or &gt; character.
    (<a href="http://n4.nabble.com/Fwd-IllegalArgumentException-when-use-parametrised-build-with-choice-parametr-td1311451.html#a1311451">report</a>)
  <li class=bug>
    Build queue was showing some of the items in the wrong order &mdash; it should show new ones first and
    old ones later.
  <li class=rfe>
    Move form to adjust logging levels to its own page and include table of configured levels.
    (<a href="http://issues.jenkins-ci.org/browse/JENKINS-2210">issue 2210</a>)
  <li class=rfe>
    Allow the administrator to control the host names via a system property "host.name" per slave,
    in case auto-detection fails.
    (<a href="http://issues.jenkins-ci.org/browse/JENKINS-5373">issue 5373</a>)
  <li class=rfe>
    Introduced a new extension point for test result parsers.
    (<a href="http://n4.nabble.com/Review-requested-Test-Result-Refactoring-tp978100p978100.html">discussion</a>)
  <li class=rfe>
    Data loading is made more robust in the face of linkage failures.
    (<a href="http://issues.jenkins-ci.org/browse/JENKINS-5383">issue 5383</a>)
  <li class=rfe>
    Auto-detect if Hudson is run in Solaris <a href="http://www.sun.com/bigadmin/content/selfheal/smf-quickstart.jsp">SMF</a>
    and provide restart capability.
    (<a href="http://n4.nabble.com/Self-restart-not-available-when-running-as-Solaris-SMF-tp1289605p1289605.html">report</a>)
  <li class=rfe>
    Formalized an extension point to control priority among builds in the queue.
    (<a href="http://issues.jenkins-ci.org/browse/JENKINS-833">issue 833</a>)
</ul>
<h3><a name=v1.342>What's new in 1.342</a> (2010/01/22)</h3>
<ul class=image>
  <li class=bug>
    Commands run on slaves (such as SCM operations) were not printed to the log
    the way they would be when run on master.
    (<a href="http://issues.jenkins-ci.org/browse/JENKINS-5296">issue 5296</a>)
  <li class=bug>
    Downstream jobs could fail to trigger when using per-project read permissions.
    (<a href="http://issues.jenkins-ci.org/browse/JENKINS-5265">issue 5265</a>)
  <li class=bug>
    Update lastStable/lastSuccessful symlinks on filesystem later in build process to avoid
    incorrectly updating links when build fails in post-build actions, and links briefly
    pointing to a build that is not yet complete.
    (<a href="http://issues.jenkins-ci.org/browse/JENKINS-2543">issue 2543</a>)
  <li class=bug>
    Debian package no longer changes the permissions and owner of the jobs and .ssh directory.
    This is to improve upgrade speed and so that ssh works properly after upgrading.
    (<a href="http://issues.jenkins-ci.org/browse/JENKINS-4047">issue 4047</a> and
     <a href="http://issues.jenkins-ci.org/browse/JENKINS-5112">issue 5112</a>)
  <li class=bug>
    Automatic tool installation wasn't honoring proxy setting.
    (<a href="http://issues.jenkins-ci.org/browse/JENKINS-5271">issue 5271</a>)
  <li class=bug>
    Fixed a bug that induces a NPE during list view column construction.
    (<a href="http://issues.jenkins-ci.org/browse/JENKINS-5061">issue 5061</a>)
  <li class=bug>
    Fixed a bug that can cause Hudson to fail to encode non-ASCII characters in URL.
    (<a href="http://issues.jenkins-ci.org/browse/JENKINS-5155">issue 5155</a>)
  <li class=bug>
    Added "process-test-classes" phase to Maven intercepter.
    (<a href="http://issues.jenkins-ci.org/browse/JENKINS-2226">issue 2226</a>)
  <li class=bug>
    Fixed a regression in the remote API in 1.341.
    (<a href="http://n4.nabble.com/GZIP-encoded-response-only-for-css-js-resources-tp1010358p1010358.html">report</a>)
  <li class=rfe>
    Improved error diagnostics when failing to auto install Maven/Ant.
    (<a href="http://issues.jenkins-ci.org/browse/JENKINS-5272">issue 5272</a>)
  <li class=rfe>
    Infer the default e-mail address more smartly with user IDs like "DOMAIN\user" (often seen in Windows)
    (<a href="http://issues.jenkins-ci.org/browse/JENKINS-5164">issue 5164</a>)
  <li class=rfe>
    The hudson.model.Run.ArtifactList.treeCutoff property should not limit the number 
    of artifacts shown by the API.
    (<a href="http://issues.jenkins-ci.org/browse/JENKINS-5247">issue 5247</a>)
  <li class=rfe>
    Spanish translation made a great progress.
</ul>
<h3><a name=v1.341>What's new in 1.341</a> (2010/01/15)</h3>
<ul class=image>
  <li class=bug>
    Completed fix started in 1.325 for updating bundled plugins, now working when security is enabled.
    (<a href="http://issues.jenkins-ci.org/browse/JENKINS-3662">issue 3662</a>)
  <li class=bug>
    TemporarySpaceMonitor and DiskSpaceMonitor fail to instantiate on fresh systems.
    (<a href="http://issues.jenkins-ci.org/browse/JENKINS-5162">issue 5162</a>)
  <li class=bug>
    /tmp space monitoring didn't work if /tmp is filled up completely. 
  <li class=rfe>
    Plugins can now control how builds are triggered when they declare downstream jobs.
    (<a href="http://issues.jenkins-ci.org/browse/JENKINS-5236">issue 5236</a>)
  <li class=rfe>
    Hudson now detects a cyclic dependencies among plugins and report the error gracefully.
  <li class=rfe>
    Extension points can now contribute multiple actions.
  <li class=rfe>
    Responses to remote API calls now honor the "Accept-Encoding" header.
    (<a href="http://n4.nabble.com/GZIP-encoded-response-only-for-css-js-resources-tp1010358p1010358.html">report</a>)
  <li class=rfe>
    Link to project changes summary instead of this build's changes for "still unstable" email.
    (<a href="http://issues.jenkins-ci.org/browse/JENKINS-3283">issue 3283</a>)
  <li class=rfe>
    SCM retry count and "Block build when upstream project is building" is now available on matrix projects.
    (<a href="http://n4.nabble.com/Advanced-configuration-in-matrix-projects-td1011215.html#a1011215">report</a>)
</ul>
<h3><a name=v1.340>What's new in 1.340</a> (2010/01/11)</h3>
<ul class=image>
  <li class=bug>
    Non ASCII chars get mangled when a new user is created.
    (<a href="http://issues.jenkins-ci.org/browse/JENKINS-2026">issue 2026</a>)
  <li class=bug>
    Fixed garbled mail text when default encoding is not UTF-8.
    (<a href="http://issues.jenkins-ci.org/browse/JENKINS-1811">issue 1811</a>)
  <li class=bug>
    Fixed a bug in the log rotation setting of RPM packages.
    (<a href="http://n4.nabble.com/Hudson-logrotate-for-RPM-incorrect-tp999444p999444.html">report</a>)
  <li class=rfe>
    Added a new CLI command to obtain list of changes by specifying builds.
  <li class=rfe>
    Improved memory/swap monitoring on Solaris systems that doesn't have the 'top' command.
    (<a href="http://n4.nabble.com/Version-1-329-Java-Error-2-tp387349p387349.html">report</a>)
  <li class=rfe>
    User IDs in Hudson are now case preserving but case insensitive.
    (<a href="http://issues.jenkins-ci.org/browse/JENKINS-4354">issue 4354</a>)
  <li class=rfe>
    CVS support is separated into a plugin, although it's still bundled by default for compatibility.
    (<a href="http://issues.jenkins-ci.org/browse/JENKINS-3101">issue 3101</a>)
</ul>
<h3><a name=v1.339>What's new in 1.339</a> (2009/12/24)</h3>
<ul class=image>
  <li class=bug>
    <tt>slave.jar</tt> incorrectly shipped with a version number indicating a private build.
    (<a href="http://issues.jenkins-ci.org/browse/JENKINS-5138">issue 5138</a>)
  <li class=bug>
    Global MAVEN_OPTS weren't saving due to TopLevelItemDescriptors not being configured in global configuration.
    (<a href="http://issues.jenkins-ci.org/browse/JENKINS-5142">issue 5142</a>)
  <li class=bug>
    Make maven project more resilient to exceptions from plugins.
    (<a href="http://issues.jenkins-ci.org/browse/JENKINS-3279">issue 3279</a>)
  <li class=rfe>
    Add the ability to configure low-disk space thresholds.
    (<a href="http://issues.jenkins-ci.org/browse/JENKINS-2552">issue 2552</a>)
  <li class=rfe>
    Allow BuildWrapper tearDown code to detect when the build has failed.
    (<a href="http://issues.jenkins-ci.org/browse/JENKINS-2485">issue 2485</a>)
  <li class=rfe>
    Add help regarding "Auto" repository browser selection and add support
    for this in Subversion plugin.
    (<a href="http://issues.jenkins-ci.org/browse/JENKINS-2082">issue 2082</a>)
  <li class=rfe>
    Introduced a mechanism so that writing XSS-free code is easier.
    (<a href="http://wiki.jenkins-ci.org/display/JENKINS//Jelly+and+XSS+prevention">discussion</a>)
</ul>
<h3><a name=v1.338>What's new in 1.338</a> (2009/12/18)</h3>
<ul class=image>
  <li class=rfe>
    Maven projects will now use per-project MAVEN_OPTS if defined first, then global MAVEN_OPTS if defined, and finally
    as fallback, MAVEN_OPTS environment variable on executor.
    (<a href="http://issues.jenkins-ci.org/browse/JENKINS-2932">issue 2932</a>)
  <li class=rfe>
    Expose upstream cause details via remote API.
    (<a href="http://issues.jenkins-ci.org/browse/JENKINS-5074">issue 5074</a>)
</ul>
<h3><a name=v1.337>What's new in 1.337</a> (2009/12/11)</h3>
<ul class=image>
  <li class=bug>
    Matrix parent build shouldn't consume an executor.
    (<a href="http://issues.jenkins-ci.org/browse/JENKINS-936">issue 936</a>)
  <li class=bug>
    Exceptions in one publisher shouldn't block all other publishers from running.
    (<a href="http://issues.jenkins-ci.org/browse/JENKINS-5023">issue 5023</a>)
  <li class=bug>
    Fixed <tt>OutOfMemoryError</tt> in JNLP slaves that are running for too long.
    (<a href="http://issues.jenkins-ci.org/browse/JENKINS-3406">issue 3406</a>)
  <li class=bug>
    Auto installer for Maven couldn't be configured after the fact.
  <li class=bug>
    Fixed a bug that the form field validation couldn't handle &lt;select> box.
    (<a href="http://n4.nabble.com/f-validateButton-of-a-select-field-s-value-tp948691p948691.html">report</a>)
  <li class=bug>
    Fixed a possible "XYZ is missing its descriptor" storm.
    (<a href="http://issues.jenkins-ci.org/browse/JENKINS-5067">issue 5067</a>)
  <li class=rfe>
    Group available plugins in Plugin Manager by category.
    (<a href="http://issues.jenkins-ci.org/browse/JENKINS-1836">issue 1836</a>)
  <li class=rfe>
    Add sorting and link to directory browser for artifact list and tree display.
    (<a href="http://issues.jenkins-ci.org/browse/JENKINS-4976">issue 4976</a>)
  <li class=rfe>
    Make links in build history for a view stay under that view.
    (<a href="http://issues.jenkins-ci.org/browse/JENKINS-5021">issue 5021</a>)
  <li class=rfe>
    Automatically install dependent plugins.
    (<a href="http://issues.jenkins-ci.org/browse/JENKINS-4983">issue 4983</a>)
  <li class='major rfe'>
    Implemented a proper serialization of multi-classloader object graph.
    (<a href="http://issues.jenkins-ci.org/browse/JENKINS-5048">issue 5048</a>)
</ul>
<h3><a name=v1.336>What's new in 1.336</a> (2009/11/28)</h3>
<ul class=image>
  <li class=bug>
    Update or remove lastSuccessful/lastStable symlinks on filesystem as appropriate
    when a build is deleted.
    (<a href="http://issues.jenkins-ci.org/browse/JENKINS-1986">issue 1986</a>)
  <li class=bug>
    In-demand strategy could not relaunch slave nodes since 1.302.
    (<a href="http://issues.jenkins-ci.org/browse/JENKINS-3890">issue 3890</a>)
  <li class=bug>
    Actual cause for slave going offline was always masked by channel-terminated cause.
  <li class=bug>
    Improved display of why a slave is offline (don't incorrectly say "failed to launch").
  <li class=bug>
    Improved the error diagnostics on the failure to establish connection with JNLP slaves early on.
  <li class=bug>
    Fix so configure-slave permission actually allows configuration of slaves.
  <li class=bug>
    User pages showed add/edit description link to users without permission to edit,
    and guests were allowed to edit the user profile for anonymous user.
  <li class=bug>
    Debian package now demands full JRE, not just a headless JRE.
    (<a href="http://issues.jenkins-ci.org/browse/JENKINS-4879">issue 4879</a>)
  <li class=bug>
    Avoid exception if a plugin provides null for a dynamic node label.
    (<a href="http://issues.jenkins-ci.org/browse/JENKINS-4924">issue 4924</a>)
  <li class=bug>
    If restart is not supported, explain why.
    (<a href="http://issues.jenkins-ci.org/browse/JENKINS-4876">issue 4876</a>)
  <li class=bug>
    Matrix configuration builds should continue even when Hudson is about to shut down.
    (<a href="http://issues.jenkins-ci.org/browse/JENKINS-4873">issue 4873</a>)
  <li class=bug>
    Send build status email to valid addresses rather than aborting for one invalid address.
    (<a href="http://issues.jenkins-ci.org/browse/JENKINS-4927">issue 4927</a>)
  <li class=bug>
    Smart JDK/Maven/Ant auto installers aren't available for existing tool configurations.
  <li class=bug>
    Hudson can now run gracefully (albeit bit slowly) where JNA is not available.
    (<a href="http://issues.jenkins-ci.org/browse/JENKINS-4820">issue 4820</a>)
  <li class=rfe>
    Add ability to delete users from Hudson.
    (<a href="http://issues.jenkins-ci.org/browse/JENKINS-1867">issue 1867</a>)
  <li class=rfe>
    Gracefully detect the double loading of JNA instead of failing later with <tt>NoClassDefFoundError</tt>
    (<a href="http://wiki.jenkins-ci.org/display/JENKINS//JNA+is+already+loaded">detail</a>)
  <li class=rfe>
    Introduced a structure around the initialization process for better reporting and etc.
  <li class=rfe>
    Debian packages creates Hudson user with <tt>/bin/bash</tt> to accomodate some tools that want a valid shell.
    (<a href="http://issues.jenkins-ci.org/browse/JENKINS-4830">issue 4830</a>)
</ul>
<h3><a name=v1.335>What's new in 1.335</a> (2009/11/20)</h3>
<ul class=image>
  <li class=bug>
    Space in axis value for matrix type project was lost on reconfiguration.
    (<a href="http://issues.jenkins-ci.org/browse/JENKINS-2360">issue 2360</a>)
  <li class=bug>
    Remember me did not work with unix authentication.
    (<a href="http://issues.jenkins-ci.org/browse/JENKINS-3057">issue 3057</a>)
  <li class=bug>
    Node variables not passed through to Maven jobs.
    (<a href="http://issues.jenkins-ci.org/browse/JENKINS-4030">issue 4030</a>)
  <li class=bug>
    Fix handling of non-ASCII characters in external job submission.
    (<a href="http://issues.jenkins-ci.org/browse/JENKINS-4877">issue 4877</a>)
  <li class=bug>
    Job assigned to label that no longer has any nodes generates exception since 1.330.
    (<a href="http://issues.jenkins-ci.org/browse/JENKINS-4878">issue 4878</a>)
  <li class=bug>
    Custom workspace on Windows with just a drive letter or using forward slashes in path
    failed to build in 1.334.
    (<a href="http://issues.jenkins-ci.org/browse/JENKINS-4894">issue 4894</a>)
  <li class=bug>
    Core version number in plugin manager warning message was missing in 1.334.
  <li class=bug>
    Matrix build wasn't showing their full name in the executor list on the left.
  <li class=rfe>
    Hudson's UDP broadcast/discovery now supports IP multicast.
</ul>
<h3><a name=v1.334>What's new in 1.334</a> (2009/11/16)</h3>
<ul class=image>
  <li class='major bug'>
    Fixed a possible exception in submitting forms and obtaining update center metadata with Winstone in 1.333.
    (<a href="http://issues.jenkins-ci.org/browse/JENKINS-4804">issue 4804</a>)
  <li class='major bug'>
    Remoting layer was unable to kill remote processes. Prevented Mercurial plugin from implementing poll timeout on slaves.
    (<a href="http://issues.jenkins-ci.org/browse/JENKINS-4611">issue 4611</a>)
  <li class=bug>
    Display of console output as plain text did not work in browsers since 1.323.
    (<a href="http://issues.jenkins-ci.org/browse/JENKINS-4557">issue 4557</a>)
  <li class=bug>
    Show "Latest Test Results" link even when a new build is running.
    (<a href="http://issues.jenkins-ci.org/browse/JENKINS-4580">issue 4580</a>)
  <li class=bug>
    Fix broken links for failed tests on build page for a matrix type project.
    (<a href="http://issues.jenkins-ci.org/browse/JENKINS-4765">issue 4765</a>)
  <li class=bug>
    "Enable project-based security" always comes up unchecked on configure pages in 1.333,
    so project permissions are lost if not rechecked before clicking Save.
    (<a href="http://issues.jenkins-ci.org/browse/JENKINS-4826">issue 4826</a>)
  <li class=bug>
    Project read permission was not enforced via /jobCaseInsensitive/jobname path.
  <li class=bug>
    Project configuration could be modified via POST to /job/jobname/config.xml with only
    "Extended Read" permission but not configure permission.
  <li class=bug>
    Fixed the over zealous escaping in the inlined unit test failure report.
  <li class=bug>
    Fixed <tt>OutOfMemoryError</tt> in Winp
    (<a href="http://issues.jenkins-ci.org/browse/JENKINS-4058">issue 4058</a>)
  <li class=bug>
    Write log message and ignore unrecognized permissions when loading XML.
    (<a href="http://issues.jenkins-ci.org/browse/JENKINS-4573">issue 4573</a>)
  <li class=bug>
    Fix in stapler so we don't redirect to "." which causes problem in some containers.
    (<a href="http://issues.jenkins-ci.org/browse/JENKINS-4787">issue 4787</a>)
  <li class=bug>
    List counts for duplicate cause entries for a build rather than listing many times.
    (<a href="http://issues.jenkins-ci.org/browse/JENKINS-4831">issue 4831</a>)
  <li class=rfe>
    Plugin manager now shows warning for upgrade/install of plugins into a Hudson that
    is older than the plugin was built for.
    (<a href="http://issues.jenkins-ci.org/browse/JENKINS-541">issue 541</a>)
  <li class=rfe>
    CLI "build" command now supports passing parameters.
  <li class=rfe>
    Job should provide doDescription to allow easy manipulation over http
    (<a href="http://issues.jenkins-ci.org/browse/JENKINS-4802">issue 4802</a>)
  <li class=rfe>
    Improvement in the caching of the view templates.
  <li class=rfe>
    Added new SaveableListener to be called when objects implementing Saveable are saved.
</ul>
<h3><a name=v1.333>What's new in 1.333</a> (2009/11/09)</h3>
<ul class=image>
  <li class=bug>
    Fixed a performance problem in the file upload with Winstone.
    (<a href="http://d.hatena.ne.jp/tosik/20091026/1256553925">report</a>)
  <li class=bug>
    Allow non-absolute URLs in sidebar links that do not end with slash character.
    (<a href="http://issues.jenkins-ci.org/browse/JENKINS-4720">issue 4720</a>)
  <li class=bug>
    Build other projects "even when unstable" option was not working with Maven projects.
    (<a href="http://issues.jenkins-ci.org/browse/JENKINS-4739">issue 4739</a>)
  <li class=bug>
    When renaming a log recorder, check new name uses valid characters, remove config file for
    old name and redirect to new name after save.
  <li class=bug>
    Fixed <tt>ArrayIndexOutOfBoundsException</tt> in my view.
    (<a href="http://old.nabble.com/Stack-trace-from-My-Views-ts26121656.html">report</a>)
  <li class=bug>
    Fixed a race condition in interrupting pending remote calls.
  <li class=bug>
    Retry shouldn't kick in if the build is aborted during checkout. 
  <li class=rfe>
    Hudson now sends "Accept-Ranges" header where it's supported.
    (<a href="http://www.nabble.com/206-response-code-HTTP-1.1-Range-header-td25888373.html">report</a>)
  <li class=rfe>
    Hudson is internally capable of supporting multiple update sites.
  <li class=rfe>
    Added a new "safe-restart" CLI command, also accessible at "/safeRestart", and used for post-upgrade/plugin install restart.
    (<a href="http://issues.jenkins-ci.org/browse/JENKINS-4553">issue 4553</a>)
  <li class=rfe>
    Added "delete-builds" CLI command for bulk build record deletion.
  <li class=rfe>
    Supported a relative path in the custom workspace directory, which resolves from FS root of the slave.
  <li class='major bug'>
    Fixed another <tt>NotExportableException</tt> when making a remote API call on a project.
    Broke NetBeans integration and possibly others.
    (<a href="http://issues.jenkins-ci.org/browse/JENKINS-4760">issue 4760</a>)
</ul>
<h3><a name=v1.332>What's new in 1.332</a> (2009/11/02)</h3>
<ul class=image>
  <li class=bug>
    Fixed a regression in 1.331 where previously disabled plugins and their artifacts in <tt>build.xml</tt> can cause build records to fail to load.
    (<a href="http://issues.jenkins-ci.org/browse/JENKINS-4752">issue 4752</a>)
  <li class='major bug'>
    Fixed <tt>NotExportableException</tt> when making a remote API call on a project.
    (<a href="https://hudson.dev.java.net/servlets/BrowseList?list=users&amp;by=thread&amp;from=2222483">report</a>)
  <li class=bug>
    Fixed <tt>IllegalArgumentException: name</tt>
    (<a href="http://old.nabble.com/bug-1.331-to26145963.html">report</a>)
</ul>
<h3><a name=v1.331>What's new in 1.331</a> (2009/10/30)</h3>
<ul class=image>
  <li class=bug>
    Fixed a memory leak problem with the groovysh Hudson CLI command.
    (<a href="http://issues.jenkins-ci.org/browse/JENKINS-4618">issue 4618</a>)
  <li class=bug>
    CVS changelog reports were incorrect if built from tags.
    (<a href="http://issues.jenkins-ci.org/browse/JENKINS-1816">issue 1816</a>)
  <li class=bug>
    Upstream projects list was lost when saving matrix type project.
    (<a href="http://issues.jenkins-ci.org/browse/JENKINS-3607">issue 3607</a>)
  <li class=bug>
    <tt>slave.jar</tt> now supports HTTP BASIC auth.
    (<a href="http://issues.jenkins-ci.org/browse/JENKINS-4071">issue 4071</a>)
  <li class=bug>
    Fixed a problem where taglibs defined in plugins cannot be seen from other plugins.
    (<a href="http://www.nabble.com/Declaring-jelly-tag-lib-in-plugin-and-reusing-in-another-plugin-td25890803.html">report</a>)
  <li class=bug>
    Improved the UI of taking a node offline.
  <li class=bug>
    Added improved logging for exceptions encountered when attempting to invoke Maven in Maven projects.
    (<a href="http://issues.jenkins-ci.org/browse/JENKINS-3273">issue 3273</a>)
  <li class=rfe>
    Automated tool downloads are made more robust by using HTTP download retries.
  <li class=rfe>
    SCM information is now exposed via the remote API.
  <li class=rfe>
    Added the "install-plugin" command to install plugins from CLI.
    (<a href="http://www.nabble.com/Setup-for-using-Hudson-to-deploy-into-Hudson-td25962271.html">report</a>)
</ul>
<h3><a name=v1.330>What's new in 1.330</a> (2009/10/23)</h3>
<ul class=image>
  <li class=bug>
    Fixed <tt>NoSuchMethodError</tt> error during error recovery with Maven 2.1.
    (<a href="http://issues.jenkins-ci.org/browse/JENKINS-2373">issue 2373</a>)
  <li class=bug>
    RemoteClassLoader does not persist retrieved classes with package structure
    (<a href="http://issues.jenkins-ci.org/browse/JENKINS-4657">issue 4657</a>)
  <li class=rfe>
    Update center switched over from <tt>https://hudson.dev.java.net/</tt> to <tt>http://hudson-ci.org/</tt>
  <li class=rfe>
    Use tree view to show 17-40 build artifacts on build/project pages.
    (<a href="http://issues.jenkins-ci.org/browse/JENKINS-2280">issue 2280</a>)
  <li class=rfe>
    When showing why a build is pending, Hudson now puts hyperlinks to node/label/project names.
  <li class=rfe>
    Custom workspace is now subject to the variable expansion.
    (<a href="http://issues.jenkins-ci.org/browse/JENKINS-3997">issue 3997</a>)
</ul>
<h3><a name=v1.329>What's new in 1.329</a> (2009/10/16)</h3>
<ul class=image>
  <li class=bug>
    Fixed UI selector (hetero-list) to handle nested selectors (resolves conflict between
    Promoted Builds and Parameterized Trigger plugins).
    (<a href="http://issues.jenkins-ci.org/browse/JENKINS-4414">issue 4414</a>)
  <li class=bug>
    Fixed incremental Maven build behavior to properly handle new modules without hitting NPE.
    (<a href="http://issues.jenkins-ci.org/browse/JENKINS-4624">issue 4624</a>)
  <li class=bug>
    Added the "build" CLI command that can not only schedule a new build, but also wait until its completion.
  <li class=bug>
    Made visibility rules of test result remote API consistent with those for individual test cases.
  <li class=bug>
    Fixed a bug in the HTTP Range header handling.
    (<a href="http://www.nabble.com/206-response-code-HTTP-1.1-Range-header-td25888373.html">report</a>)
  <li class=bug>
    Fixed a bug in <tt>.cvspass</tt> form field persistence.
    (<a href="http://issues.jenkins-ci.org/browse/JENKINS-4456">issue 4456</a>)
</ul>
<h3><a name=v1.328>What's new in 1.328</a> (2009/10/09)</h3>
<ul class=image>
  <li class=bug>
    Overview of all SCM polling activity was never showing any entries.
    (<a href="http://issues.jenkins-ci.org/browse/JENKINS-4609">issue 4609</a>)
  <li class=bug>
    Fixed a bogus IOException in the termination of CLI.
  <li class=bug>
    Fixed a bug in the form submission logic of the SMTP authentation configuration.
    (<a href="http://www.nabble.com/error-configuring-SMTP-Gmail-with-Hudson-td25736116.html">report</a>)
  <li class=rfe>
    Hudson shouldn't store SMTP auth password in a clear text.
    (<a href="http://www.nabble.com/error-configuring-SMTP-Gmail-with-Hudson-td25736116.html">report</a>)
  <li class=rfe>
    Improved the form validation in global e-mail configurations.
    (<a href="http://www.nabble.com/error-configuring-SMTP-Gmail-with-Hudson-td25736116.html">report</a>)
</ul>
<h3><a name=v1.327>What's new in 1.327</a> (2009/10/02)</h3>
<ul class=image>
  <li class=bug>
    Worked around a possible Windows slave hang on start up.
    (<a href="http://wiki.jenkins-ci.org/display/JENKINS//Windows+slaves+fail+to+start+via+ssh">details</a>)
  <li class=bug>
    Inability to access <tt>hudson.dev.java.net</tt> shouldn't prevent Hudson from working.
    (<a href="http://issues.jenkins-ci.org/browse/JENKINS-4590">issue 4590</a>)
  <li class=rfe>
    Added a CLI command <tt>install-tool</tt> to invoke a tool auto-installation from Hudson CLI.
    (<a href="http://www.nabble.com/Passing-env-variables-automatically-td25584186.html">report</a>)
  <li class=rfe>
    Added column on plugin updates page showing currently installed version.
  <li class=rfe>
    Build page now shows where the build was done.
  <li class=rfe>
    Job-enabling API should reject GET requests
    (<a href="http://issues.jenkins-ci.org/browse/JENKINS-3721">issue 3721</a>)
  <li class=rfe>
    Added an extension point for inserting actions across all projects without configuration.
    (<a href="http://www.nabble.com/Howto-expose-action-for-every-job-without-configuration--td25638153.html">report</a>)
  <li class=rfe>
    stdout, stderr, error details and the stack trace can be filtered out of the remote API
    representation of a test case with the depth parameter.
    (<a href="http://www.nabble.com/Change-remote-API-visibility-for-CaseResult.getStdout-getStderr-td25619046.html">discussion</a>)
</ul>
<h3><a name=v1.326>What's new in 1.326</a> (2009/09/28)</h3>
<ul class=image>
  <li class='major bug'>
    Hudson fails to update a plugin due to a bug in the up-to-date check logic.
    (<a href="http://issues.jenkins-ci.org/browse/JENKINS-4353">issue 4353</a>)
</ul>
<h3><a name=v1.325>What's new in 1.325</a> (2009/09/25)</h3>
<ul class=image>
  <li class=bug>
    Self restart was not working on Solaris 64bit JVM.
  <li class=bug>
    Fixed a possible <tt>NoSuchElementException</tt> in Hudson start up.
  <li class=bug>
    "Redeploy Maven artifacts" GUI causes NPE.
  <li class=bug>
    Permission check was missing for file mask validators.
  <li class=bug>
    Fixed a problem regarding SCM plugin evolution and SCM browser settings, as observed in the Mercurial plugin.
    (<a href="http://issues.jenkins-ci.org/browse/JENKINS-4514">issue 4514</a>)
  <li class=bug>
    Update center wasn't capable of updating bundled plugins, such as subversion.
  <li class=bug>
    Fixed a problem in the up-to-date check of the plugin extraction.
    (<a href="http://issues.jenkins-ci.org/browse/JENKINS-4353">issue 4353</a>)
  <li class=bug>
    Fixed a bug in the Debian package init script.
    (<a href="http://issues.jenkins-ci.org/browse/JENKINS-4304">issue 4304</a>)
  <li class=bug>
    Fixed an NPE in <tt>MavenBuild$RunnerImpl.decideWorkspace</tt>
    (<a href="http://issues.jenkins-ci.org/browse/JENKINS-4226">issue 4226</a>)
  <li class=bug>
    "Test e-mail" feature in the system configuration page wasn't taking most of the parameters from the current values of the form.
    (<a href="http://issues.jenkins-ci.org/browse/JENKINS-3983">issue 3983</a>)
  <li class=rfe>
    If a Maven project is built with "-N" or "--non-recursive" in the goals, it will not attempt to
    load and parse the POMs for any modules defined in the root POM.
    (<a href="http://issues.jenkins-ci.org/browse/JENKINS-4491">issue 4491</a>)
  <li class=rfe>
    Update center will create <tt>*.bak</tt> files to make it easier for manual roll back of botched upgrades.
  <li class=rfe>
    Vastly improved the default MIME type table of the built-in servlet container. 
  <li class=rfe>
    Javadoc location is now subject to the variable expansions.
    (<a href="http://issues.jenkins-ci.org/browse/JENKINS-3942">issue 3942</a>)
  <li class=rfe>
    JNLP clients now report the reason when the connection is rejected by the master.
    (<a href="http://issues.jenkins-ci.org/browse/JENKINS-3889">issue 3889</a>)
</ul>
<h3><a name=v1.324>What's new in 1.324</a> (2009/09/18)</h3>
<ul class=image>
  <li class=bug>
    Added call to MailSender in RunnerImpl.cleanUp so that mail gets sent for top-level Maven project as well as individual modules. This means mail will be sent if there are POM parsing errors, etc.
    (<a href="http://issues.jenkins-ci.org/browse/JENKINS-1066">issue 1066</a>)
  <li class=bug>
    Default value for password parameter in a parameterized project was not saved.
    (<a href="http://issues.jenkins-ci.org/browse/JENKINS-4333">issue 4333</a>)
  <li class=bug>
    Run sequentially option for Matrix project was not visible unless Axes was checked.
    (<a href="http://issues.jenkins-ci.org/browse/JENKINS-4366">issue 4366</a>)
  <li class=bug>
    Fix launching Windows slave for slave name with space or other characters needed encoding.
    (<a href="http://issues.jenkins-ci.org/browse/JENKINS-4392">issue 4392</a>)
  <li class=bug>
    Support authentication when running java -jar hudson-core-*.jar using username/password
    included in HUDSON_HOME URL; also removed dependency on winstone.jar.
    (<a href="http://issues.jenkins-ci.org/browse/JENKINS-4400">issue 4400</a>)
  <li class=bug>
    Fixed links on age values in JUnit test reports.
    (<a href="http://issues.jenkins-ci.org/browse/JENKINS-4402">issue 4402</a>)
  <li class=bug>
    Maven project POM parser now ignores empty modules or modules only containing whitespace,
    matching Maven's behavior.
    (<a href="http://issues.jenkins-ci.org/browse/JENKINS-4442">issue 4442</a>)
  <li class=bug>
    Fixed setting of "blockBuildWhenUpstreamBuilding" for AbstractProject - wasn't being set at all, or displayed.
    (<a href="http://issues.jenkins-ci.org/browse/JENKINS-4423">issue 4423</a>)
  <li class=bug>
    Handling of URLs with encoded character at end of a path component did not work in 1.323.
    (<a href="http://issues.jenkins-ci.org/browse/JENKINS-4454">issue 4454</a>)
  <li class=bug>
    Fixed some field validators to work for values including + character.
  <li class=bug>
    Fixed the charset encoding handling when different encodings are involved between the master and slaves.
    (<a href="http://www.nabble.com/Build-log%27s-charset-problem.-td25424831.html">patch</a>)
  <li class=bug>
    Fixed a bug in the workspace archive support.
    (<a href="http://issues.jenkins-ci.org/browse/JENKINS-4039">issue 4039</a>)
  <li class=rfe>
    Added client-side validator for required fields and used this to replace some AJAX calls.
  <li class=rfe>
    JNLP clients perform periodic ping to detect terminated connections and recover automatically.
    (<a href="http://www.nabble.com/Trying-to-investigate-JNLP-disconnection-issues-to25467992.html">report</a>)
</ul>
<h3><a name=v1.323>What's new in 1.323</a> (2009/09/04)</h3>
<ul class=image>
  <li class=bug>
    Creation of symlinks failed (or created in wrong location) since 1.320.
    (<a href="http://issues.jenkins-ci.org/browse/JENKINS-4301">issue 4301</a>)
  <li class=bug>
    Fixed a NoClassDefFoundError problem that happens in remoting+maven+3rd plugin combo.
    <a href="http://www.nabble.com/NoClassDefFoundError%3A-hudson-maven-MavenBuildProxy%24BuildCallable-td24719002.html#a24719002">report</a>
  <li class=bug>
    Raw console output was doing XML escaping for '&amp;' and '&lt;' but it shouldn't.
  <li class=bug>
    Manually wiping out a workspace from GUI can cause NPE with some SCM plugins.
  <li class=bug>
    Fixed <tt>ClassCastException</tt> in JavaMail with some application servers.
    (<a href="http://issues.jenkins-ci.org/browse/JENKINS-1261">issue 1261</a>)
  <li class=bug>
    Fixed a bug in the tabular display of matrix projects.
    (<a href="http://issues.jenkins-ci.org/browse/JENKINS-4245">issue 4245</a>)
  <li class=bug>
    Avoid division by zero error in swap space monitor.
    (<a href="http://issues.jenkins-ci.org/browse/JENKINS-4284">issue 4284</a>)
  <li class=bug>
    Avoid duplicate My Views links after Reload configuration from disk.
    (<a href="http://issues.jenkins-ci.org/browse/JENKINS-4272">issue 4272</a>)
  <li class=bug>
    Removed need for hack that lowered build health scores by one, so now 4/5 is reported as 80 instead of 79.
    (<a href="http://issues.jenkins-ci.org/browse/JENKINS-4286">issue 4286</a>)
  <li class=bug>
    Fixed renaming a job to a name that includes a + character.
  <li class=bug>
    Matrix project did not properly handle axis values with some special characters such as slash.
    (<a href="http://issues.jenkins-ci.org/browse/JENKINS-2670">issue 2670</a>)
  <li class=rfe>
    Added validation for axis names in Matrix project.
  <li class=rfe>
    Ajax validator for name of a new job now warns about invalid characters.
  <li class=rfe>
    Maven builder in freestyle projects now supports "Use private repository" option.
    (<a href="http://issues.jenkins-ci.org/browse/JENKINS-4205">issue 4205</a>)
  <li class=rfe>
    Maven incremental builds now rebuild failed/unstable modules from previous builds, even if they are unchanged.
    (<a href="http://issues.jenkins-ci.org/browse/JENKINS-4152">issue 4152</a>)
  <li class=rfe>
    Labels are listed in lexicographic order.
    (<a href="http://www.nabble.com/selenium-grid-overview%3A-labels-sometimes-inversed-td25049542.html">report</a>)
  <li class=rfe>
    Labels for nodes are shown in a tag cloud style.
    (<a href="http://www.nabble.com/labels---tagcloud-style-display-td25131812.html">patch</a>)
  <li class=rfe>
    Exposing load statistics to the remote API.
    (<a href="http://www.nabble.com/time-in-queue-td25127970.html">report</a>)
  <li class=rfe>
    Make dynamic labelling of nodes clearer and easier to work with.
  <li class=rfe>
    Plugins can mark themselves as incompatible with earlier versions to notify users during upgrade.
    (<a href="http://issues.jenkins-ci.org/browse/JENKINS-4056">issue 4056</a>)
  <li class=rfe>
    Footer now includes a timestamp.
  <li class=rfe>
    Advanced option now available for all project types to keep builds in queue while upstream projects are building. Off by default.
    (<a href="http://issues.jenkins-ci.org/browse/JENKINS-1938">issue 1938</a>)
  <li class=rfe>
    Fixed a bug in Winstone that hides the root cause of exceptions. 
</ul>
<h3><a name=v1.322>What's new in 1.322</a> (2009/08/28)</h3>
<ul class=image>
  <li class="major bug">
    NPE in Subversion polling problem.
    (<a href="http://issues.jenkins-ci.org/browse/JENKINS-4299">issue 4299</a>)
  <li class="major bug">
    Changing credential in Subversion can still result in "svn authentication cancelled"
    (<a href="http://issues.jenkins-ci.org/browse/JENKINS-3936">issue 3936</a>)
  <li class=bug>
    Debian init script now uses "su" to properly initialize the environment.
    (<a href="http://issues.jenkins-ci.org/browse/JENKINS-4304">issue 4304</a>)
</ul>
<h3><a name=v1.321>What's new in 1.321</a> (2009/08/21)</h3>
<ul class=image>
  <li class='major bug'>
    "Tag this build" was failing.
    (<a href="http://issues.jenkins-ci.org/browse/JENKINS-4018">issue 4018</a>)
  <li class='major bug'>
    Build history AJAX update was buggy.
  <li class=bug>
    Failed Junit tests will display error message and stacktrace even when no
    additional TestDataPublishers are attached to the project.
    (<a href="http://issues.jenkins-ci.org/browse/JENKINS-4257">issue 4257</a>)
  <li class=bug>
    Maven test failures will again properly mark a build as unstable,
    even if later task segments are successful.
    (<a href="http://issues.jenkins-ci.org/browse/JENKINS-4177">issue 4177</a>)
  <li class=bug>
    Matrix permissions with LDAP now properly validates group names using configured
    prefix and case settings; added help text about these settings.
    (<a href="http://issues.jenkins-ci.org/browse/JENKINS-3459">issue 3459</a>)
  <li class=bug>
    Improved the debian package to set <tt>USER</tt> and <tt>HOME</tt>.
    (<a href="http://www.nabble.com/Debian-Hudson-daemon-runs-as-separate-user-but-still-env-reports--USER%3Droot-td24979804.html">report</a>)
  <li class=bug>
    Failed to look up an e-mail address for LDAP users shouldn't cause a build to fail.
    (<a href="http://www.nabble.com/Build-fails-with-FATAL%3A-Bad-credentials-td25005592.html">report</a>)
  <li class=bug>
    Fixed a possible NPE in <tt>Hudson.removeNode</tt>
    (<a href="http://www.nabble.com/problems-adding-deleting-nodes-p24999793.html">report</a>)
  <li class=bug>
    Debian start-up script should inherit <tt>LANG</tt> and other key environment variables.
  <li class=bug>
    Dynamic label computation wasn't re-done properly for the master node.
    (<a href="http://issues.jenkins-ci.org/browse/JENKINS-4235">issue 4235</a>)
  <li class=bug>
    Form validation for the remote FS root of slaves was not functioning.
  <li class=bug>
    Privilege escalation on Solaris without username was not working.
  <li class=bug>
    Hudson can make mistakes in binding plugins to their right /plugin/NAME/ URLs.
    (<a href="http://www.nabble.com/Custom-Plugin---No-external-resources-available-td25064554.html">report</a>)
  <li class=bug>
    Hudson wasn't working on WebLogic on Windows.
    (<a href="http://www.nabble.com/Re%3A-Hudson-on-Weblogic-10.3-td25038378.html#a25043415">report</a>)
  <li class=bug>
    Fix New Job and Edit View links when default view is not "All" jobs.
    (<a href="http://issues.jenkins-ci.org/browse/JENKINS-4212">issue 4212</a>)
  <li class=bug>
    Revert logger settings when a log recorder is deleted.
    (<a href="http://issues.jenkins-ci.org/browse/JENKINS-4201">issue 4201</a>)
  <li class=bug>
    Add xml header on RSS/atom feeds and fix RSS URLs in header for non-default views.
    (<a href="http://issues.jenkins-ci.org/browse/JENKINS-4080">issue 4080</a>,
     <a href="http://issues.jenkins-ci.org/browse/JENKINS-4081">issue 4081</a>)
  <li class=rfe>
    Plugin installation / Hudson upgrade are made more robust in the face of possible connection abortion.
    (<a href="http://www.ashlux.com/wordpress/2009/08/14/hudson-and-the-sonar-plugin-fail-maveninstallation-nosuchmethoderror/comment-page-1/#comment-26">report</a>)
  <li class=rfe>
    Global and per-node environment vars are made available to SCM checkout.
    (<a href="http://issues.jenkins-ci.org/browse/JENKINS-4124">issue 4124</a>)
  <li class=rfe>
    You can designate certain combinations in a matrix project as "touchstone builds". These will
    be run first, and the rest of the combinations will run if the touchstone builds are successful.
    (<a href="http://issues.jenkins-ci.org/browse/JENKINS-1613">issue 1613</a>)
  <li class=rfe>
    Added <tt>BUILD_URL</tt> and <tt>JOB_URL</tt> to the exposed environment variables.
    (<a href="http://www.nabble.com/url-for-job-td25015395.html">request</a>)
  <li class=rfe>
    Added <tt>restart</tt> CLI command.
</ul>
<h3><a name=v1.320>What's new in 1.320</a> (2009/08/14)</h3>
<ul class=image>
  <li class=bug>
    Fixed an encoding problem in CVS changelog calculation.
    (<a href="http://issues.jenkins-ci.org/browse/JENKINS-3979">issue 3979</a>)
  <li class='bug'>
    Environment variables are considered in test paths.
    (<a href="http://issues.jenkins-ci.org/browse/JENKINS-3451">issue 3451</a>)
  <li class='bug'>
    A failing test is recorded when JUnit XML is invalid
    (<a href="http://issues.jenkins-ci.org/browse/JENKINS-3149">issue 3149</a>)
  <li class=bug>
    Fixed possible <tt>Unable to call getCredential. Invalid object ID</tt> race problem.
    (<a href="http://issues.jenkins-ci.org/browse/JENKINS-4176">issue 4176</a>)
  <li class='bug'>
    If the timing coincides between polling and build, Hudson ended up creating multiple workspaces for the same job,
    even when concurrent build is off.
    (<a href="http://issues.jenkins-ci.org/browse/JENKINS-4202">issue 4202</a>)
  <li class='bug'>
    Fixed a "Releasing unallocated workspace" assertion error.
    (<a href="http://issues.jenkins-ci.org/browse/JENKINS-4206">issue 4206</a>)
  <li class='bug'>
    Fixed NPE in various Maven reporters caused by Hudson core problem.
    (<a href="http://issues.jenkins-ci.org/browse/JENKINS-4192">issue 4192</a>)
  <li class=bug>
    Show warning if zero value entered for #builds/#days to save for discarding old builds
    (<a href="http://issues.jenkins-ci.org/browse/JENKINS-4110">issue 4110</a>)
  <li class=rfe>
    Added <tt>create-job</tt> CLI command.
  <li class=rfe>
    Hudson now tracks why a slave is put offline.
    (<a href="http://issues.jenkins-ci.org/browse/JENKINS-2431">issue 2431</a>)
  <li class='rfe'>
    User-settable descriptions for tests.
  <li class='rfe'>
    A history page with test count and duration charts.
    (<a href="http://issues.jenkins-ci.org/browse/JENKINS-2228">issue 2228</a>)
  <li class='rfe'>
    A collapsible panel with test error details on the overview pages.
  <li class='rfe'>
    Skipped tests counts are included in tables.
    (<a href="http://issues.jenkins-ci.org/browse/JENKINS-1820">issue 1820</a>)
  <li class='rfe'>
    New tests are shown in bold.
    (<a href="http://issues.jenkins-ci.org/browse/JENKINS-2046">issue 2046</a>)
  <li class='major rfe'>
    JUnit report improvements: A new extension point for contributing to test reports.
</ul>
<h3><a name=v1.319>What's new in 1.319</a> (2009/08/08)</h3>
<ul class=image>
  <li class=bug>
    Improved the start up error handling with <tt>slave.jar -jnlpUrl</tt> option.
    (<a href="http://www.nabble.com/Windows-slave-unable-to-connect-after-upgrade-to-1.317-td24726491.html">report</a>)
  <li class=bug>
    Made hetero-list's include of descriptor config pages optional, so
    that descriptors without config.jelly files don't break page rendering.
    (<a href="http://www.nabble.com/claim-plugin-text-finder-plugin-conflict-tc24535708.html">See
    here for background.</a>
  <li class=bug>
    Moved Maven help files to maven-plugin.
    (<a href="http://issues.jenkins-ci.org/browse/JENKINS-3527">issue 3527</a>)
  <li class=bug>
    Hudson shouldn't immediately launch a slave newly created via copy.
    <a href="http://www.nabble.com/copying-slave-td24791624.html">report</a>
  <li class=rfe>
    Added support for optional alternate Maven settings file for use
    in embedded Maven for POM parsing as well as actual Maven
    execution.
    (<a href="http://issues.jenkins-ci.org/browse/JENKINS-2575">issue 2575</a>)
  <li class=rfe>
    Added a test button to the PAM configuration to make sure Hudson has read access to
    /etc/shadow
    (<a href="http://www.nabble.com/pam-auth-issues-td24698467.html">report</a>)
  <li class=rfe>
    Users can define their own views
  <li class=rfe>
    Added a /me url that points to the current user
  <li class=rfe>
    Added a new password parameter type to the parameterized builds.
    (<a href="http://www.nabble.com/Creating-a-new-parameter-Type-%3A-Masked-Parameter-td24786554.html">report</a>)
  <li class=rfe>
    Matrix projects can now run sequentially
    (<a href="http://issues.jenkins-ci.org/browse/JENKINS-3028">issue 3028</a>)
  <li class='major rfe'>
    Hudson now allows builds of a single project to execute concurrently.
</ul>
<h3><a name=v1.318>What's new in 1.318</a> (2009/07/31)</h3>
<ul class=image>
  <li class=bug>
    Removed a problematic MIME type entry that prevents Hudson from deploying on JOnAS.
    (<a href="http://www.nabble.com/Error-with-mime-type--%27application-xslt%2Bxml%27-when-deploying-hudson-1.316-in-jonas-td24740489.html">report</a>)
  <li class=bug>
    Hudson can't restart itself on Mac, so don't pretend that it can.
    (<a href="http://www.nabble.com/Restarting-hudson-not-working-on-MacOS--to24641779.html">report</a>)
  <li class=bug>
    Fixed Maven plugin to properly use private repository (when
    specified) when parsing POMs.
    (<a href="http://issues.jenkins-ci.org/browse/JENKINS-4102">issue 4102</a>)
  <li class=bug>
    Edit Description worked incorrectly when default view is changed from All jobs.
    (<a href="http://issues.jenkins-ci.org/browse/JENKINS-4070">issue 4070</a>)
  <li class=bug>
    Fixed a bug in JDK auto-installation to Windows with directories with whitespaces.
    (<a href="http://issues.jenkins-ci.org/browse/JENKINS-4118">issue 4118</a>)
  <li class=rfe>
    Added support for incremental Maven project builds,
    using <a href="http://docs.codehaus.org/display/MAVEN/Make+Like+Reactor+Mode">Maven's
    make-like reactor mode</a>.
  <li class=rfe>
    Script console can now see classes from all the plugins, not just core.
    (<a href="http://issues.jenkins-ci.org/browse/JENKINS-4086">issue 4086</a>)
  <li class=rfe>
    <tt>slave.jar</tt> now has the <tt>-auth</tt> option to specify the credential for accessing Hudson
    (<a href="http://www.nabble.com/Hudson-Linux-Master-%2B-Windows-Slave-issues-to24679421.html">report</a>)
  <li class=rfe>
    Debian package now depends on <tt>java2-runtime-headless</tt> instead of <tt>java2-runtime</tt>
  <li class=rfe>
    Actions can now contribute environment variables.
    (<a href="http://www.nabble.com/Plugin-dev%3A-Builder-and-the-exporting-of-environment-variables.-td24676833.html">report</a>)
  <li class=rfe>
    Modified the reconnection logic for slaves connecting via JNLP so that it works better with protected Hudson.
    (<a href="http://www.nabble.com/more-lenient-retry-logic-in-Engine.waitForServerToBack-td24703172.html">report</a>)
</ul>
<h3><a name=v1.317>What's new in 1.317</a> (2009/07/24)</h3>
<ul class=image>
  <li class=bug>
    Fixed a bug in inferring root DN in non-anonymous LDAP environment.
      (<a href="http://www.nabble.com/Hudson-non-anonymous-LDAP-broken---td24529557.html">report</a>)
  <li class=bug>
    Fixed a MissingResourceException for "Ajp13Listener.ShortPacket"
    (<a href="http://issues.jenkins-ci.org/browse/JENKINS-4053">issue 4053</a>)
  <li class=bug>
    Fixed 500 error when requesting the zip URL.
    (<a href="http://issues.jenkins-ci.org/browse/JENKINS-4039">issue 4039</a>)
  <li class=bug>
    Debian package now has 750 permission on /var/run/hudson and /var/lib/hudson to make ssh work
    (<a href="http://issues.jenkins-ci.org/browse/JENKINS-4047">issue 4047</a>)
  <li class=bug>
    Fixed <tt>LinkageError</tt> in PAM authentication on Solaris.
    (<a href="http://issues.jenkins-ci.org/browse/JENKINS-3546">issue 3546</a>)
  <li class=bug>
    Fixed a JDK path separator issue between Windows master and Unix slaves.
  <li class=bug>
    Fixed a memory leak in the remoting layer.
    (<a href="http://issues.jenkins-ci.org/browse/JENKINS-4045">issue 4045</a>)
  <li class=bug>
    Fixed Maven dependency build order logic.
    (<a href="http://issues.jenkins-ci.org/browse/JENKINS-2736">issue 2736</a>)
  <li class=bug>
    Renaming views and jobs, and deleting jobs should use POST instead of GET.
    (<a href="http://www.nabble.com/Changing-some-GETs-to-POSTs-td24401229.html">discussion</a>)
  <li class=rfe>
    Improved the error diagnosis of "Processing failed due to a bug in the code"
  <li class=rfe>
    Slaves expose more information via the remote API now.
  <li class=rfe>
    Exported BUILD_ID to the remote API.
    (<a href="http://www.nabble.com/How-get-BUILD_ID-from-other-project-in-Hudson-td24588627.html">report</a>)
  <li class=rfe>
    Don't let the slave TCP/IP connection port failure to prevent Hudson start up.
    (<a href="http://www.nabble.com/%22java.net.BindException%3A-Address-already-in-use%22-blocks-Hudson-td24549943.html">report</a>)
  <li class=rfe>
    If the user sets up "Hudson's own" security realm, UI now asks the first admin user to be created.
  <li class=rfe>
    Windows service now does log rotation and handles whitespace in path correctly.
    (This is only applicable to newly installed services.)
    (<a href="http://www.nabble.com/Windows-Service%3A-Error-193%3A-***-is-not-a-valid-Win32-application.-td24586795.html">report</a>)
</ul>
<h3><a name=v1.316>What's new in 1.316</a> (2009/07/17)</h3>
<ul class=image>
  <li class=bug>
    Matrix configuration should show a test trend.
    (<a href="http://issues.jenkins-ci.org/browse/JENKINS-840">issue 840</a>)
  <li class=bug>
    Fixed a possible NPE in installing Windows service.
    (<a href="http://d.hatena.ne.jp/ushiday/20090708">report</a>)
  <li class=bug>
    Fixed a possible NPE in <tt>CrumbFilter.getCrumbIssuer</tt>.
    (<a href="http://issues.jenkins-ci.org/browse/JENKINS-3986">issue 3986</a>)
  <li class=bug>
    Login may result in 403 if the user realm is delegated to container.
    (<a href="http://issues.jenkins-ci.org/browse/JENKINS-1235">issue 1235</a>)
  <li class=bug>
    The <tt>--logfile</tt> option stopped working on Windows.
    (<a href="http://issues.jenkins-ci.org/browse/JENKINS-3272">issue 3272</a>)
  <li class=bug>
    On-demand retention policy almost immediately turns off slaves.
    (<a href="http://issues.jenkins-ci.org/browse/JENKINS-3972">issue 3972</a>)
  <li class=bug>
    Fixed "incomplete LifecycleExecutor" warning with Maven 2.2
    (<a href="http://issues.jenkins-ci.org/browse/JENKINS-2373">issue 2373</a>)
  <li class=bug>
    Fixed a bug in Winstone that may result in "unable to create new native thread" error
    (<a href="http://www.nabble.com/OutOfMemoryError-on-all-jobs-after-a-while-td24408800.html">report</a>)
  <li class=bug>
    Fixed a possible NPEs with the slavestatus plugin.
    (<a href="http://www.nabble.com/Hudson-throws-NPE-after-upgrade-to-1.1315-td24476619.html">report</a>)
  <li class=bug>
    Fixed a possible StringIndexOutOfBoundsException with Windows process execution.
    (<a href="http://issues.jenkins-ci.org/browse/JENKINS-4034">issue 4034</a>)
  <li class=bug>
    Fixed an NPE when environment variables are enabled but no variables are set.
    (<a href="http://issues.jenkins-ci.org/browse/JENKINS-4032">issue 4032</a>)
  <li class=rfe>
    Added <tt>ibm-web-bnd.xmi</tt> to simplify the automated deployment with WebSphere.
    (<a href="http://issues.jenkins-ci.org/browse/JENKINS-3270">issue 3270</a>)
  <li class=rfe>
    When deleting the workspace of a matrix project, do so for all configurations.
    (<a href="http://issues.jenkins-ci.org/browse/JENKINS-3087">issue 3087</a>)
  <li class=rfe>
    Enclose URLs in angle brackets when sending mail.
    (<a href="http://issues.jenkins-ci.org/browse/JENKINS-3647">issue 3647</a>)
  <li class=rfe>
    Plugins can now hide classes in the core so that they can ship their own versions.
    (<a href="http://www.nabble.com/jaxen-JDOM-classloading-issues.-td24459951.html">report</a>)
  <li class=rfe>
    The default view is now configurable.
  <li class=rfe>
    Tentatively added additional extension points to control queue behaviors.
    (<a href="http://www.nabble.com/Queue-handling-contribution-td24322512.html">patch</a>)
  <li class=rfe>
    Added support for proxy authentication on non-NTLM systems
    (<a href="http://issues.jenkins-ci.org/browse/JENKINS-1920">issue 1920</a>)
  <li class=rfe>
    Added MIME type mapping for several well-known file extensions so that it works everywhere.
    (<a href="http://issues.jenkins-ci.org/browse/JENKINS-3803">issue 3803</a>)
</ul>
<h3><a name=v1.315>What's new in 1.315</a> (2009/07/10)</h3>
<ul class=image>
  <li class=bug>
    Hudson failed to notice a build result status change if aborted builds
    were in the middle.
    (<a href="http://www.nabble.com/Losing-build-state-after-aborts--td24335949.html">report</a>)
  <li class=bug>
    TCP/IP hostname calculation of slaves may fail due in high latency network.
    (<a href="http://issues.jenkins-ci.org/browse/JENKINS-3981">issue 3981</a>)
  <li class=bug>
    Expose MAVEN_OPTS as env. var, in addition to set it to Maven JVM.
    (<a href="http://issues.jenkins-ci.org/browse/JENKINS-3644">issue 3644</a>)
  <li class=bug>
    Fixed winp.dll load problem on WebSphere
    (<a href="http://www.nabble.com/winp.dll-problem-still-exists-td24390682.html">report</a>)
  <li class=bug>
    Subversion checkouts created files for symlinks
    (<a href="http://issues.jenkins-ci.org/browse/JENKINS-3949">issue 3949</a>)
  <li class=rfe>
    Hudson CLI now tries to connect to Hudson via plain TCP/IP, then fall back to tunneling over HTTP.
  <li class=rfe>
    Added ability to exclude by author and revision property with Subversion polling trigger.
  <li class=rfe>
    CLI slave agents show details of how it failed to connect.
    (<a href="http://www.nabble.com/Can%27t-start-a-slave-via-JNLP-td24363116.html">report</a>)
</ul>
<h3><a name=v1.314>What's new in 1.314</a> (2009/07/02)</h3>
<ul class=image>
  <li class=bug>
    Fixed a possible "Cannot create a file when that file already exists" error in managed Windows slave launcher.
    <a href="http://www.nabble.com/%22Cannot-create-a-file-when-that-file-already-exists%22---huh--td23949362.html#a23950643">report</a>
  <li class=bug>
    Made Hudson more robust in parsing <tt>CVS/Entries</tt>
    <a href="http://www.nabble.com/Exception-while-checking-out-from-CVS-td24256117.html">report</a>
  <li class=bug>
    Fixed a regression in the <tt>groovy</tt> CLI command
    <a href="http://d.hatena.ne.jp/tanamon/20090630/1246372887">report</a>
  <li class='major bug'>
    Fixed regression in handling of usernames containing <code>&lt;</code>, often used by Mercurial.
    (<a href="http://issues.jenkins-ci.org/browse/JENKINS-3964">issue 3964</a>)
  <li class=rfe>
    Allow Maven projects to have their own artifact archiver settings.
    (<a href="http://issues.jenkins-ci.org/browse/JENKINS-3289">issue 3289</a>)
</ul>
<h3><a name=v1.313>What's new in 1.313</a> (2009/06/26)</h3>
<ul class=image>
  <li class=bug>
    Added copy-job, delete-job, enable-job, and disable-job command.
  <li class=bug>
    Fixed a bug in the non-ASCII character handling in remote bulk file copy.
    (<a href="http://www.nabble.com/WG%3A-Error-when-saving-Artifacts-td24106649.html">report</a>)
  <li class=rfe>
    Supported self restart on all containers in Unix
    (<a href="http://www.nabble.com/What-are-your-experiences-with-Hudson-and-different-containers--td24075611.html">report</a>)
  <li class=rfe>
    Added Retry Logic to SCM Checkout
  <li class=bug>
    Fix bug in crumb validation when client is coming through a proxy.
    (<a href="http://issues.jenkins-ci.org/browse/JENKINS-3854">issue 3854</a>)
  <li class=bug>
    Replaced "appears to be stuck" with an icon.
    (<a href="http://issues.jenkins-ci.org/browse/JENKINS-3891">issue 3891</a>)
  <li class=bug>
    WebDAV deployment from Maven was failing with VerifyError.
  <li class=bug>
    Subversion checkout/update gets in an infinite loop when a previously valid password goes invalid.
    (<a href="http://issues.jenkins-ci.org/browse/JENKINS-2909">issue 2909</a>)
</ul>
<h3><a name=v1.312>What's new in 1.312</a> (2009/06/23)</h3>
<ul class=image>
  <li class=bug>
    1.311 jars were not properly signed
  <li class=bug>
    Subversion SCM browsers were not working.
    (<a href="http://www.nabble.com/Build-311-breaks-change-logs-td24150221.html">report</a>)
</ul>
<h3><a name=v1.311>What's new in 1.311</a> (2009/06/19)</h3>
<ul class=image>
  <li class=bug>
    Gracefully handle IBM JVMs on PowerPC.
    (<a href="http://issues.jenkins-ci.org/browse/JENKINS-3875">issue 3875</a>)
  <li class=bug>
    Fixed NPE with GlassFish v3 when CSRF protection is on.
    (<a href="http://issues.jenkins-ci.org/browse/JENKINS-3878">issue 3878</a>)
  <li class=bug>
    Fixed a bug in CLI where the state of command executions may interfere with each other.
  <li class=bug>
    CLI should handle the situation gracefully if the server doesn't use crumb.
  <li class=bug>
    Fixed a performance problem in CLI execution.
  <li class=bug>
    Don't populate the default value of the Subversion local directory name.
    (<a href="http://www.nabble.com/Is-%22%22Local-module-directory%22-really-optional--td24035475.html">report</a>)
  <li class=rfe>
    Integrated SVNKit 1.3.0
  <li class=rfe>
    Implemented more intelligent polling assisted by <tt>commit-hook</tt> from SVN repository. 
    (<a href="http://wiki.jenkins-ci.org/display/JENKINS//Subversion+post-commit+hook">details</a>)
  <li class=rfe>
    Subversion support is moved into a plugin to isolate SVNKit that has GPL-like license.
  <li class=rfe>
    Fixed a performance problem in master/slave file copy.
    (<a href="http://issues.jenkins-ci.org/browse/JENKINS-3799">issue 3799</a>)
  <li class=rfe>
    Set time out to avoid infinite hang when SMTP servers don't respond in time.
    (<a href="http://www.nabble.com/Lockup-during-e-mail-notification.-td23718820.html">report</a>)
</ul>
<h3><a name=v1.310>What's new in 1.310</a> (2009/06/14)</h3>
<ul class=image>
  <li class=bug>
    Ant/Maven installers weren't setting the file permissions on Unix.
    (<a href="http://issues.jenkins-ci.org/browse/JENKINS-3850">issue 3850</a>)
  <li class=bug>
    Fixed cross-site scripting vulnerabilities, thanks to Steve Milner.
  <li class=bug>
    Changing number of executors for master node required Hudson restart.
    (<a href="http://issues.jenkins-ci.org/browse/JENKINS-3092">issue 3092</a>)
  <li class=bug>
    Improved validation and help text regarding when number of executors setting may be zero.
    (<a href="http://issues.jenkins-ci.org/browse/JENKINS-2110">issue 2110</a>)
  <li class=bug>
    NPE fix in the remote API if @xpath is used without @exclude.
    (<a href="http://www.nabble.com/Adding-Remote-API-support-to-findbugs-and-emma-plugins-td23819499.html">patch</a>)
  <li class=rfe>
    Expose the node name as 'NODE_NAME' environment varilable to build.
  <li class=rfe>
    Added a CLI command to clear the job queue.
    (<a href="http://www.nabble.com/cancel-all--td23930886.html">report</a>)
  <li class=rfe>
    Sundry improvements to automatic tool installation. You no longer need to configure an absolute tool home directory. Also some Unix-specific fixes.
  <li class='major rfe'>
    Generate nonce values to prevent cross site request forgeries. Extension point to customize the nonce generation algorithm.
</ul>
<h3><a name=v1.309>What's new in 1.309</a> (2009/05/31)</h3>
<ul class=image>
  <li class=bug>
    Reimplemented JDK auto installer to reduce Hudson footprint by 5MB. This also fix a failure to run on JBoss.
   (<a href="http://www.nabble.com/Hudson-1.308-seems-to-be-broken-with-Jboss-td23780609.html">report</a>)
</ul>
<h3><a name=v1.308>What's new in 1.308</a> (2009/05/28)</h3>
<ul class=image>
  <li class=bug>
    Unit test trend graph was not displayed if there's no successful build.
   (<a href="http://www.nabble.com/Re%3A-Test-Result-Trend-plot-not-showing-p23707741.html">report</a>)
  <li class=bug>
    init script (<tt>$HUDSON_HOME/init.groovy</tt>) is now run with uber-classloader.
  <li class=bug>
    Maven2 projects may fail with "Cannot lookup required component".
    (<a href="http://issues.jenkins-ci.org/browse/JENKINS-3706">issue 3706</a>)
  <li class=bug>
    Toned down the form validation of JDK, Maven, Ant installations given that we can now auto-install them.
  <li class=rfe>
    Ant can now be automatically installed from ant.apache.org.
  <li class=rfe>
    Maven can now be automatically installed from maven.apache.org.
</ul>
<h3><a name=v1.307>What's new in 1.307</a> (2009/05/22)</h3>
<ul class=image>
  <li class=bug>
    AbstractProject.doWipeOutWorkspace() wasn't calling SCM.processWorkspaceBeforeDeletion.
    (<a href="http://issues.jenkins-ci.org/browse/JENKINS-3506">issue 3506</a>)
  <li class=bug>
    <tt>X-Hudson</tt> header was sent for all views, not just the top page.
    (<a href="http://www.netbeans.org/issues/show_bug.cgi?id=165067">report</a>)
  <li class=bug>
    Remote API served incorrect absolute URLs when Hudson is run behind a reverse proxy.
    (<a href="http://www.netbeans.org/issues/show_bug.cgi?id=165067">report</a>)
  <li class=bug>
    Further improved the JUnit report parsing.
    (<a href="http://www.nabble.com/NPE-%28Fatal%3A-Null%29-in-recording-junit-test-results-td23562964.html">report</a>)
  <li class=bug>
    External job monitoring was ignoring the possible encoding difference between Hudson and the remote machine that executed the job.
    (<a href="http://www.nabble.com/windows%E3%81%AEhudson%E3%81%8B%E3%82%89ssh%E3%82%B9%E3%83%AC%E3%83%BC%E3%83%96%E3%82%92%E4%BD%BF%E3%81%86%E3%81%A8%E3%81%8D%E3%81%AE%E6%96%87%E5%AD%97%E3%82%B3%E3%83%BC%E3%83%89%E5%8F%96%E3%82%8A%E6%89%B1%E3%81%84%E3%81%AB%E3%81%A4%E3%81%84%E3%81%A6-td23583532.html">report</a>)
  <li class=bug>
    Slave launch log was doing extra buffering that can prevent error logs (and so on) from showing up instantly.
    (<a href="http://www.nabble.com/Selenium-Grid-Plugin-tp23481283p23486010.html">report</a>)
  <li class=bug>
    Some failures in Windows batch files didn't cause Hudson to fail the build.
    (<a href="http://www.nabble.com/Propagating-failure-in-Windows-Batch-actions-td23603409.html">report</a>)
</ul>
<h3><a name=v1.306>What's new in 1.306</a> (2009/05/16)</h3>
<ul class=image>
  <li class=bug>
    Maven 2.1 support was not working on slaves.
    (<a href="http://www.nabble.com/1.305-fully-break-native-maven-support-td23575755.html">report</a>)
</ul>
<h3><a name=v1.305>What's new in 1.305</a> (2009/05/16)</h3>
<ul class=image>
  <li class=bug>
    Fixed a bug that caused Hudson to delete slave workspaces too often.
    (<a href="http://issues.jenkins-ci.org/browse/JENKINS-3653">issue 3653</a>)
  <li class=bug>
    If distributed build isn't enabled, slave selection drop-down shouldn't be displayed in the job config.
  <li class=bug>
    Added support for Svent 2.x SCM browsers.
    (<a href="http://issues.jenkins-ci.org/browse/JENKINS-3357">issue 3357</a>)
  <li class=bug>
    Fixed unexpanded rootURL in CLI. 
    (<a href="http://d.hatena.ne.jp/masanobuimai/20090511#1242050331">report</a>)
  <li class=bug>
    Trying to see the generated maven site results in 404.
    (<a href="http://issues.jenkins-ci.org/browse/JENKINS-3497">issue 3497</a>)
  <li class=rfe>
    Long lines in console output are now wrapped in most browsers.
  <li class='major rfe'>
    Hudson can now automatically install JDKs from java.sun.com
  <li class='major rfe'>
    The native m2 mode now works with Maven 2.1
    (<a href="http://issues.jenkins-ci.org/browse/JENKINS-2373">issue 2373</a>)
</ul>
<h3><a name=v1.304>What's new in 1.304</a> (2009/05/08)</h3>
<ul class=image>
  <li class=bug>
    CLI didn't work with "java -jar hudson.war"
    (<a href="http://d.hatena.ne.jp/masanobuimai/20090503#1241357664">report</a>)
  <li class=bug>
    Link to the jar file in the CLI usage page is made more robust.
    (<a href="http://issues.jenkins-ci.org/browse/JENKINS-3621">issue 3621</a>)
  <li class=bug>
    "Build after other projects are built" wasn't loading the proper setting.
    (<a href="http://issues.jenkins-ci.org/browse/JENKINS-3284">issue 3284</a>)
  <li class=rfe>
    Hudson started as "java -jar hudson.war" can now restart itself on all Unix flavors.
  <li class=rfe>
    When run on GlassFish, Hudson configures GF correctly to handle URI encoding always in UTF-8
  <li class=rfe>
    Added a new extension point to contribute fragment to UDP-based auto discovery.
  <li class=bug>
    Rolled back changes for JENKINS-3580 - workspace is once again deleted on svn checkout.
    (<a href="http://issues.jenkins-ci.org/browse/JENKINS-3580">issue 3580</a>)
</ul>
<h3><a name=v1.303>What's new in 1.303</a> (2009/05/03)</h3>
<ul class=image>
  <li class='bug'>
    Fixed a binary incompatibility in <tt>UpstreamCause</tt> that results in <tt>NoSuchMethodError</tt>. Regression in 1.302.
    (<a href="http://www.nabble.com/URGENT%3A-parameterizedtrigger-plugin-gone-out-of-compatible-with-the--latest-1.302-release....-Re%3A-parameterized-plugin-sometime-not-trigger-a--build...-td23349444.html">report</a>)
  <li class='bug'>
    The "groovysh" CLI command puts "println" to server stdout, instead of CLI stdout.
</ul>
<h3><a name=v1.302>What's new in 1.302</a> (2009/05/01)</h3>
<ul class=image>
  <li class='major bug'>
    The elusive 'Not in GZIP format' exception is finally fixed thanks to <tt>cristiano_k</tt>'s great detective work
    (<a href="http://issues.jenkins-ci.org/browse/JENKINS-2154">issue 2154</a>)
  <li class='bug'>
    Hudson kept relaunching the slave under the "on-demand" retention strategy.
    (<a href="http://www.nabble.com/SlaveComputer.connect-Called-Multiple-Times-td23208903.html">report</a>)
  <li class=bug>
    Extra slash (/) included in path to workspace copy of svn external.
    (<a href="http://issues.jenkins-ci.org/browse/JENKINS-3533">issue 3533</a>)
  <li class=bug>
    NPE prevents Hudson from starting up on some environments
    (<a href="http://www.nabble.com/Failed-to-initialisze-Hudson-%3A-NullPointerException-td23252806.html">report</a>)
  <li class=bug>
    Workspace deleted when subversion checkout happens.
    (<a href="http://issues.jenkins-ci.org/browse/JENKINS-3580">issue 3580</a>)
  <li class=bug>
    Hudson now handles unexpected failures in trigger plugins more gracefully.
  <li class='rfe'>
    Use 8K buffer to improve remote file copy performance.
    (<a href="http://issues.jenkins-ci.org/browse/JENKINS-3524">issue 3524</a>)
  <li class='rfe'>
    Hudson now has a CLI
  <li class='major rfe'>
    Hudson's start up performance is improved by loading data concurrently.
</ul>
<h3><a name=v1.301>What's new in 1.301</a> (2009/04/25)</h3>
<ul class=image>
  <li class=bug>
    When a SCM plugin is uninstalled, projects using it should fall back to "No SCM".
  <li class=bug>
    When polling SCMs, boolean parameter sets default value collectly.
  <li class=bug>
    Sidebar build descriptions will not have "..." appended unless they have been truncated.
    (<a href="http://issues.jenkins-ci.org/browse/JENKINS-3541">issue 3541</a>)
  <li class=bug>
    Workspace with symlink causes svn exception when updating externals.
    (<a href="http://issues.jenkins-ci.org/browse/JENKINS-3532">issue 3532</a>)
  <li class=rfe>
    Hudson now started bundling ssh-slaves plugin out of the box.
  <li class=rfe>
    Added an extension point to programmatically contribute a Subversion authentication credential.
    (<a href="http://www.nabble.com/Subversion-credentials-extension-point-td23159323.html">report</a>)
  <li class=rfe>
    You can now configure which columns are displayed in a view.
    "Last Stable" was also added as an optional column (not displayed by default).
    (<a href="http://issues.jenkins-ci.org/browse/JENKINS-3465">issue 3465</a>)
  <li class=rfe>
    Preventive node monitoring like /tmp size check, swap space size check can be now disabled selectively.
    (<a href="http://issues.jenkins-ci.org/browse/JENKINS-2596">issue 2596</a>,
     <a href="http://issues.jenkins-ci.org/browse/JENKINS-2552">issue 2552</a>)
  <li class='major rfe'>
    Per-project read permission support.
    (<a href="http://issues.jenkins-ci.org/browse/JENKINS-2324">issue 2324</a>)
</ul>

<p>
<b>Older changelogs can be found in a <a href="changelog-old.html">separate file</a></b>

</body>
</html><|MERGE_RESOLUTION|>--- conflicted
+++ resolved
@@ -83,7 +83,6 @@
   <li class=bug>
     Resizable textarea handle does not work if CodeMirror is enabled
     (<a href="https://issues.jenkins-ci.org/browse/JENKINS-11132">issue 11132</a>)
-<<<<<<< HEAD
   <li class=bug>
     "Alternate settings file" build parameter is getting cleaned after job execution
     (<a href="https://issues.jenkins-ci.org/browse/JENKINS-10955">issue 10955</a>)
@@ -100,18 +99,6 @@
 <h3><a name=v1.433>What's new in 1.433</a> (2011/10/01)</h3>
 <ul class=image>
   <li class=bug>
-=======
-  <li class=bug>
-    "Alternate settings file" build parameter is getting cleaned after job execution
-    (<a href="https://issues.jenkins-ci.org/browse/JENKINS-10955">issue 10955</a>)
-  <li class=rfe>
-    upgrade Apache Maven Wagon to 2.0.
-    (<a href="https://issues.jenkins-ci.org/browse/JENKINS-11164">issue 11164</a>)    
-</ul>
-<h3><a name=v1.433>What's new in 1.433</a> (2011/10/01)</h3>
-<ul class=image>
-  <li class=bug>
->>>>>>> 2b7cbeb0
     Port on HTTP Proxy Configure accepts characters except the digits
     (<a href="https://issues.jenkins-ci.org/browse/JENKINS-11068">issue 11068</a>)
   <li class=bug>
