--- conflicted
+++ resolved
@@ -56,16 +56,14 @@
 <div id="trunk" style="display:none"><!--=TRUNK-BEGIN=-->
 <ul class=image>
   <li class=bug>
-<<<<<<< HEAD
     Enable/disable GUI for jobs either did not appear, or threw exceptions, for jobs inside folders
     (<a href="https://issues.jenkins-ci.org/browse/JENKINS-14325">issue 14325</a>)
-=======
+  <li class=bug>
       <code>NullPointerException</code> from <code>UnlabeldLoadStatistics</code> <i>[sic]</i>
     (<a href="https://issues.jenkins-ci.org/browse/JENKINS-14330">issue 14330</a>)
   <li class=bug>
       Incorrect display of list items in project changes for SCMs such as Mercurial.
     (<a href="https://issues.jenkins-ci.org/browse/JENKINS-14365">issue 14365</a>)
->>>>>>> 051b0016
 </ul>
 </div><!--=TRUNK-END=-->
 
