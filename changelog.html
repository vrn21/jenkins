<!DOCTYPE HTML PUBLIC "-//W3C//DTD HTML 4.01 Transitional//EN" "http://www.w3.org/TR/html4/loose.dtd">
<html>
<!--

We record noteworthy changes in this file, which then becomes http://jenkins-ci.org/changelog

Some tips:

- Record your changes between "TRUNK-BEGIN" and "TRUNK-END".
  (except in rare cases when you are making changes in the RC branch,
   in which case it goes to the rc section)

- There are four CSS classes to denote the kind of changes.
  "rfe" for enhancement and "bug" for bug fixes,
  plus "major" to indicate major RFE/bugfix.

- Link to bugs in the issue tracker, e-mail thread in the archive, and so on if you can.

-->
<head>
  <meta http-equiv="Content-Type" content="text/html;charset=utf-8">
  <title>Changelog</title>
  <link rel="stylesheet" TYPE="text/css" href="changelog.css">
<!--[if IE]>
<style type="text/css">div.rate-offset { bottom: 0.2em !important; left: 5em !important; }</style>
<![endif]-->
  <script type="text/javascript" src="/rate/rate.js"></script>
</head>
<body>
<div align="right">Legend:
    <span class="iconlegend">
        <img src="images/rfe2.gif" alt="major RFE">major enhancement <img src="images/rfe.gif" alt="RFE">enhancement
        <img src="images/bug2.gif" alt="major bug">major bug fix     <img src="images/bug.gif" alt="bug">bug fix
    </span><span style="visibility:hidden">xxxxx</span>
</div>

<div id="ratings" style="display:none; font-size:120%;
     border:1px solid black; background-color:#eee; padding:0.5em; margin-bottom:1em">
Help other Jenkins users by letting the community know which releases you've used,
and whether they had any significant issues. <br>
Legend: <br>
 <img src="http://ci.jenkins-ci.org/images/16x16/health-80plus.gif" width="16" height="16"
  alt="Sunny"> = I use it on my production site without major issues. <br>
 <img src="http://ci.jenkins-ci.org/images/16x16/health-40to59.gif" width="16" height="16"
  alt="Cloudy"> = I don't recommend it. <br>
 <img src="http://ci.jenkins-ci.org/images/16x16/health-00to19.gif" width="16" height="16"
  alt="Lightning"> = I tried it but rolled back to a previous version. <br>
View ratings below, and click one of the icons next to your version to provide your input.
</div>

<a href="" onClick="document.getElementById('trunk').style.display=document.getElementById('rc').style.display='block';return false">
Upcoming changes</a>
<a href="" style="padding-left:3em" onClick="return loaddata(this)">Community ratings</a>

<!-- Record your changes in the trunk here. -->
<div id="trunk" style="display:none"><!--=TRUNK-BEGIN=-->
<ul class=image>
  <li class=rfe>
    Added 'no-store' to the 'Cache-Control' header to avoid accidental information leak through local cache backup
    (<a href="https://issues.jenkins-ci.org/browse/JENKINS-24337">issue 24337</a>)
  <li class=bug>
    Deadlock in <code>OldDataMonitor</code>.
    (<a href="https://issues.jenkins-ci.org/browse/JENKINS-24358">issue 24358</a>)
  <li class=bug>
    Use absolute links for computer sidepanel items so they don't break as easily.
    (<a href="https://issues.jenkins-ci.org/browse/JENKINS-23963">issue 23963</a>)
</ul>
</div><!--=TRUNK-END=-->

<!-- these changes are controlled by the release process. DO NOT MODIFY -->
<div id="rc" style="display:none;"><!--=BEGIN=-->
<h3><a name=v1.578>What's new in 1.578</a> <!--=DATE=--></h3>
<!--=RC-CHANGES=-->
</div><!--=END=-->
<h3><a name=v1.577>What's new in 1.577</a> (2014/08/24)</h3>
<ul class=image>
<<<<<<< HEAD
  <li class="major bug">
    Failure to migrate legacy user records in 1.576 properly broke Jenkins, resulted in NullPointerExceptions.
    (<a href="https://issues.jenkins-ci.org/browse/JENKINS-24317">issue 24317</a>)
  <li class="major bug">
    Jenkins did not correctly display icons contributed by plugins in 1.576.
    (<a href="https://issues.jenkins-ci.org/browse/JENKINS-24316">issue 24316</a>)
=======
  <li class='major bug'>
    Failure to migrate legacy user records properly broke Jenkins.
    (<a href="https://issues.jenkins-ci.org/browse/JENKINS-24317">issue 24317</a>)
>>>>>>> 4d104f8d
  <li class="major rfe">
    Moved JUnit reporting functionality to a plugin.
    (<a href="https://issues.jenkins-ci.org/browse/JENKINS-23263">issue 23263</a>)
  <li class=bug>
    Fixed ClassCastException on org.dom4j.DocumentFactory
    (<a href="https://issues.jenkins-ci.org/browse/JENKINS-13709">issue 13709</a>)
  <li class=rfe>
    Allow BuildStep to work with non-AbstractProject
    (<a href="https://issues.jenkins-ci.org/browse/JENKINS-23713">issue 23713</a>)
  <li class=bug>
    Improved class loading performance when using Groovy.
    (<a href="https://issues.jenkins-ci.org/browse/JENKINS-24309">issue 24309</a>)
  <li class=bug>
    Prevent <code>NullPointerException</code> from <code>Executor.run</code>.
    (<a href="https://issues.jenkins-ci.org/browse/JENKINS-24110">issue 24110</a>)
  <li class=rfe>
    Make the lifetime of queue items cache configurable.
    (<a href="https://issues.jenkins-ci.org/browse/JENKINS-19691">issue 19691</a>)
  <li class=bug>
    Support --username/--password authentication for CLIMethod based CLI commands.
    (<a href="https://issues.jenkins-ci.org/browse/JENKINS-23988">issue 23988</a>)
  <li class=bug>
    Don't link to /safeRestart after update if Jenkins cannot restart itself.
    (<a href="https://issues.jenkins-ci.org/browse/JENKINS-24032">issue 24032</a>)
  <li class=bug>
    Properly consider busy executors when reducing a node's executor count.
    (<a href="https://issues.jenkins-ci.org/browse/JENKINS-24095">issue 24095</a>)
</ul>
<h3><a name=v1.576>What's new in 1.576</a> (2014/08/18)</h3>
<ul class=image>
  <li class="bug">
    Worked around "incompatible InnerClasses attribute" bug in IBM J9 VM
    (<a href="https://issues.jenkins-ci.org/browse/JENKINS-22525">issue 22525</a>)
  <li class="bug">
    Fixed a file descriptor leak with CLI connections.
    (<a href="https://issues.jenkins-ci.org/browse/JENKINS-23248">issue 23248</a>)
  <li class="bug major">
    Fixed a regression that removed all users with uppercase letters in the user name since 1.566.
    (<a href="https://issues.jenkins-ci.org/browse/JENKINS-23872">issue 23872</a>)
  <li class="bug">
    Improving security of <code>set-build-parameter</code> and <code>set-build-result</code> CLI commands.
    (<a href="https://issues.jenkins-ci.org/browse/JENKINS-24080">issue 24080</a>)
  <li class="bug">
    Startup can be broken by deeply recursive causes in build records.
    (<a href="https://issues.jenkins-ci.org/browse/JENKINS-24161">issue 24161</a>)
  <li class="bug">
    Displaying unabridged test result trend on project index page defeated lazy loading.
    (<a href="https://issues.jenkins-ci.org/browse/JENKINS-23945">issue 23945</a>)
  <li class="rfe">
    Added support for host:port format in X-Forwarded-Host header.
    (<a href="https://github.com/jenkinsci/jenkins/commit/19d8b80bb2f33e4877c7170bcca8bfa318ebe77d">commit 19d8b80</a>)
  <li class="rfe">
    API to launch processes without printing the command line.
    (<a href="https://issues.jenkins-ci.org/browse/JENKINS-23027">issue 23027</a>)
  <li class="rfe">
    Added option to increase impact of test failures on the weather report.
    (<a href="https://issues.jenkins-ci.org/browse/JENKINS-24006">issue 24006</a>)
  <li class="rfe">
    Modernized sidebar <code>&lt;l:pane&gt;</code>s and making them work better with new layout.
    (<a href="https://issues.jenkins-ci.org/browse/JENKINS-23810">issue 23810</a>,
    <a href="https://issues.jenkins-ci.org/browse/JENKINS-23829">issue 23829</a>)
  <li class="rfe">
    Add option to CLI to skip key authentication (e.g. when there's a password on the default key).
    (<a href="https://issues.jenkins-ci.org/browse/JENKINS-23970">issue 23970</a>)
  <li class="rfe">
    Modernize tabBar and bigtable.  Makes the project view look better.  Same for Plugin Manager.
    (<a href="https://issues.jenkins-ci.org/browse/JENKINS-24030">issue 24030</a>)
</ul>
<h3><a name=v1.575>What's new in 1.575</a> (2014/08/10)</h3>
<ul class=image>
  <li class="rfe">
    Move option to fingerprint artifacts to Archive the Artifacts, Advanced options.
    (<a href="https://github.com/jenkinsci/jenkins/commit/f43a450c31d3875e72defa8400c6ada43bfc3ad0">commit f43a450</a>)
  <li class="rfe">
    Move option to keep dependencies (builds) from Fingerprint to Advanced Project Options.
    (<a href="https://github.com/jenkinsci/jenkins/commit/a8756c6c0ddcc4625660288f94da1015eca7bf10">commit a8756c6</a>)
  <li class="rfe">
    Improved validation of Build Record Root Directory setting.
    (<a href="https://issues.jenkins-ci.org/browse/JENKINS-14538">issue 14538</a>)
  <li class="rfe">
    Indicate which node the workspace being viewed is on.
    (<a href="https://issues.jenkins-ci.org/browse/JENKINS-23636">issue 23636</a>)
  <li class="rfe">
    Show full project name for projects in folders.
    (<a href="https://issues.jenkins-ci.org/browse/JENKINS-22971">issue 22971</a>)
  <li class="rfe">
    UI redesign: Shrink the top bar, change logo, changed links in top bar.
    (<a href="https://github.com/jenkinsci/jenkins/pull/1327">pull 1327</a>,
    (<a href="https://github.com/jenkinsci/jenkins/pull/1328">pull 1328</a>)
  <li class="bug">
    Killing processes started by builds on Unix was broken as of 1.553.
    (<a href="https://issues.jenkins-ci.org/browse/JENKINS-22641">issue 22641</a>)
  <li class="bug">
    Should not stop a build from finishing just to compute JUnit result difference to a prior build which is still running.
    (<a href="https://issues.jenkins-ci.org/browse/JENKINS-10234">issue 10234</a>)
  <li class="bug">
    Do not show link to System Information page for offline slaves, make page more robust when offline.
    (<a href="https://issues.jenkins-ci.org/browse/JENKINS-23041">issue 23041</a>)
  <li class="bug">
    Fix link to SCM polling log from downstream job cause.
    (<a href="https://issues.jenkins-ci.org/browse/JENKINS-18048">issue 18048</a>)
  <li class="rfe">
    Autocomplete logger names.
    (<a href="https://issues.jenkins-ci.org/browse/JENKINS-23994">issue 23994</a>)
  <li class="bug">
    UI redesign: Fix links in header bar when logged in.
  <li class="rfe">
    Do not show changes for the build at the lower bound of the changes list.
    (<a href="https://issues.jenkins-ci.org/browse/JENKINS-18902">issue 18902</a>)
  <li class="bug">
    Restrict access to SCM trigger status page to administrators.
    (<a href="https://github.com/jenkinsci/jenkins/pull/1327">pull 1282</a>)
</ul>
<h3><a name=v1.574>What's new in 1.574</a> (2014/07/27)</h3>
<ul class=image>
  <li class="rfe">
    UI redesign: Use Helvetica as default font
    (<a href="https://github.com/jenkinsci/jenkins/pull/1315">pull 1315</a>, 
    <a href="https://issues.jenkins-ci.org/browse/JENKINS-23840">issue 23840</a>)
  <li class="bug">
    Synchronization issue during tool installation
    (<a href="https://issues.jenkins-ci.org/browse/JENKINS-17667">issue 17667</a>)
  <li class="bug">
    Use native encoding for filenames in downloaded ZIPs.
    (<a href="https://issues.jenkins-ci.org/browse/JENKINS-20663">issue 20663</a>)
</ul>
<h3><a name=v1.573>What's new in 1.573</a> (2014/07/20)</h3>
<ul class=image>
  <li class="rfe">
    UI redesign: Changed element alignment, removed sidebar link underlines
    (<a href="https://github.com/jenkinsci/jenkins/pull/1314">pull 1314</a>,
    <a href="https://github.com/jenkinsci/jenkins/pull/1316">pull 1316</a>)
  <li class="bug">
    Word-break links in build logs to preserve page width
    (<a href="https://github.com/jenkinsci/jenkins/pull/1308">pull 1308</a>)
  <li class="bug">
    Log rotation fails with "...looks to have already been deleted"
    (<a href="https://issues.jenkins-ci.org/browse/JENKINS-22395">issue 22395</a>)
  <li class='major bug'>
    Fixed unnecessary eager loading of build records in certain code path.
    (<a href="https://issues.jenkins-ci.org/browse/JENKINS-18065">issue 18065</a>)
</ul>
<h3><a name=v1.572>What's new in 1.572</a> (2014/07/13)</h3>
<ul class=image>
  <li class="major rfe">
    UI redesign: Changed header, made layout &lt;div&gt;-based and responsive
    (<a href="https://github.com/jenkinsci/jenkins/pull/1310">pull 1310</a>)
  <li class=rfe>
    Improved handling of X-Forwarded-* headers
    (<a href="https://issues.jenkins-ci.org/browse/JENKINS-23294">issue 23294</a>)
  <li class=bug>
    Do not offer automatic upgrade if war parent directory is not writable
    (<a href="https://issues.jenkins-ci.org/browse/JENKINS-23683">issue 23683</a>)
</ul>
<h3><a name=v1.571>What's new in 1.571</a> (2014/07/07)</h3>
<ul class=image>
  <li class=bug>
    <code>IllegalArgumentException</code> from <code>AbstractProject.getEnvironment</code> when trying to get environment variables from an offline slave.
    (<a href="https://issues.jenkins-ci.org/browse/JENKINS-23517">issue 23517</a>)
  <li class=bug>
    Overall.READ is sufficient to access /administrativeMonitor/hudsonHomeIsFull/
    (SECURITY-134)
  <li class=bug>
    Master computer is not notified using ComputerListener
    (<a href="https://issues.jenkins-ci.org/browse/JENKINS-23481">issue 23481</a>)
</ul>
<h3><a name=v1.570>What's new in 1.570</a> (2014/06/29)</h3>
<ul class=image>
  <li class=rfe>
    Add CLI commands to add jobs to and remove jobs from views (add-job-to-view, remove-job-from-view).
    (<a href="https://issues.jenkins-ci.org/browse/JENKINS-23361">issue 23361</a>)
  <li class=rfe>
    UI improvements / refreshing.
    (<a href="https://issues.jenkins-ci.org/browse/JENKINS-23492">issue 23492</a>)
  <li class=bug>
    Failed to correctly resave a project configuration containing both a forward and a reverse build trigger.
    (<a href="https://issues.jenkins-ci.org/browse/JENKINS-23191">issue 23191</a>)
  <li class=bug>
    Long log output resulted in missing Console link in popup.
    (<a href="https://issues.jenkins-ci.org/browse/JENKINS-14264">issue 14264</a>)
  <li class="major bug">
    HTTP error 405 when trying to restart ssh host.
    (<a href="https://issues.jenkins-ci.org/browse/JENKINS-23094">issue 23094</a>)
  <li class=rfe>
    Move 'None' Source Code Management option to top position.
    (<a href="https://issues.jenkins-ci.org/browse/JENKINS-23434">issue 23434</a>)
  <li class=bug>
    Fixed <code>NullPointerException</code> when <code>ArctifactArchiver</code> is called for a build with the undefined status.
    (<a href="https://issues.jenkins-ci.org/browse/JENKINS-23526">issue 23526</a>)
  <li class=rfe>
    Allow disabling use of default exclude patterns in <code>ArctifactArchiver</code> (.git, .svn, etc.).
    (<a href="https://issues.jenkins-ci.org/browse/JENKINS-20086">issue 20086</a>)
  <li class=bug>
    Fixed <code>NullPointerException</code> when &quot;properties&quot; element is missing in a job's configuration submission by JSON
    (<a href="https://issues.jenkins-ci.org/browse/JENKINS-23437">issue 23437</a>)
</ul>
<h3><a name=v1.569>What's new in 1.569</a> (2014/06/23)</h3>
<ul class=image>
  <li class=rfe>
    Jenkins can now kill Win32 processes from Win64 JVMs.
    (<a href="https://issues.jenkins-ci.org/browse/JENKINS-23410">issue 23410</a>)
  <li class=rfe>
    Allow custom security realm plugins to fire events to <code>SecurityListener</code>s.
    (<a href="https://issues.jenkins-ci.org/browse/JENKINS-23417">issue 23417</a>)
  <li class=bug>
    Recover gracefully if a build permalink has a non-numeric value.
    (<a href="https://issues.jenkins-ci.org/browse/JENKINS-21631">issue 21631</a>)
  <li class=bug>
    Fix form submission via the Enter key for Internet Explorer version 9.
    (<a href="https://issues.jenkins-ci.org/browse/JENKINS-22373">issue 22373</a>)
  <li class='major bug'>
    When Jenkins had a lot of jobs, submitting a view configuration change could overload the web server, even if few of the jobs were selected.
    (<a href="https://issues.jenkins-ci.org/browse/JENKINS-20327">issue 20327</a>)
</ul>
<h3><a name=v1.568>What's new in 1.568</a> (2014/06/15)</h3>
<ul class=image>
  <li class=bug>
    Fixed JNLP connection handling problem
    (<a href="https://issues.jenkins-ci.org/browse/JENKINS-22932">issue 22932</a>)
  <li class=bug>
    Fixed <code>NullPointerException</code> caused by the uninitialized <code>ProcessStarter</code> environment in build wrappers
    (<a href="https://issues.jenkins-ci.org/browse/JENKINS-20559">issue 20559</a>)
  <li class=rfe>
    Support the range notation for pagination in API
    (<a href="https://issues.jenkins-ci.org/browse/JENKINS-23228">issue 23228</a>)
  <li class=bug>
    Incorrect redirect after deleting a folder.
    (<a href="https://issues.jenkins-ci.org/browse/JENKINS-23375">issue 23375</a>)
  <li class=bug>
    Incorrect links from Build History page inside a folder.
    (<a href="https://issues.jenkins-ci.org/browse/JENKINS-19310">issue 19310</a>)
  <li class=rfe>
    API changes allowing new job types to use SCM plugins.
    (<a href="https://issues.jenkins-ci.org/browse/JENKINS-23365">issue 23365</a>)
  <li class=rfe>
    API changes allowing to create nested launchers (<code>DecoratedLauncher</code>)
    (<a href="https://issues.jenkins-ci.org/browse/JENKINS-19454">issue 19454</a>)
</ul>
<h3><a name=v1.567>What's new in 1.567</a> (2014/06/09)</h3>
<ul class=image>
  <li class="bug">
    Fixed a reference counting bug in the remoting layer.
    (<a href="https://github.com/jenkinsci/remoting/commit/387433c98b66bf453e27198973daa758787095b3">commit</a>)
  <li class="bug">
    Avoid repeatedly reading symlinks from disk to resolve build permalinks.
    (<a href="https://issues.jenkins-ci.org/browse/JENKINS-22822">issue 22822</a>)
  <li class="bug">
    Show custom build display name in executors widget.
    (<a href="https://issues.jenkins-ci.org/browse/JENKINS-10477">issue 10477</a>)
  <li class="bug">
    CodeMirror support for shell steps broke initial configuration.
    (<a href="https://issues.jenkins-ci.org/browse/JENKINS-23151">issue 23151</a>)
  <li class="bug">
    Jenkins on Linux can not restart after plugin update when started without full path to java executable
    (<a href="https://issues.jenkins-ci.org/browse/JENKINS-22818">issue 22818</a>)
  <li class="bug">
    Fixed <code>NullPointerException</code> when a build triggering returns null cause
    (<a href="https://issues.jenkins-ci.org/browse/JENKINS-20499">issue 20499</a>)
  <li class="bug">
    Fixed <code>NullPointerException</code> on plugin installations when invalid update center is set
    (<a href="https://issues.jenkins-ci.org/browse/JENKINS-20031">issue 20031</a>)  
  <li class="bug">
    Use DISABLED_ANIME icon while building a disabled project
    (<a href="https://issues.jenkins-ci.org/browse/JENKINS-8358">issue 8358</a>)
  <li class="bug">
    Process the items hierarchy when displaying the Show Poll Thread Count option
    (<a href="https://issues.jenkins-ci.org/browse/JENKINS-22934">issue 22934</a>)
  <li class="bug">
    Compressed output was turned on even before Access Denied errors were shown for disallowed Remote API requests, yielding a confusing error.
    (<a href="https://issues.jenkins-ci.org/browse/JENKINS-17374">issue 17374</a>)
    (<a href="https://issues.jenkins-ci.org/browse/JENKINS-18116">issue 18116</a>)
  <li class="bug">
    Properly close input streams in <code>FileParameterValue</code>
    (<a href="https://issues.jenkins-ci.org/browse/JENKINS-22693">issue 22693</a>)      
  <li class="bug">
    Incorrect failure age in the JUnit test results
    (<a href="https://issues.jenkins-ci.org/browse/JENKINS-18626">issue 18626</a>)  
  <li class="bug">
    Fixed deletion links for JVM Crash error logs
    (<a href="https://issues.jenkins-ci.org/browse/JENKINS-22617">issue 22617</a>)  
  <li class="rfe">
    Distinguish &quot;nodes for label offline&quot; from &quot;no nodes for label&quot;
    (<a href="https://issues.jenkins-ci.org/browse/JENKINS-17114">issue 17114</a>)  
  <li class="rfe">
    Add causes to queue item tool tip
    (<a href="https://issues.jenkins-ci.org/browse/JENKINS-19250">issue 19250</a>)  
  <li class="rfe">
    RPM: added JENKINS_HTTPS_KEYSTORE and JENKINS_HTTPS_KEYSTORE_PASSWORD options to Jenkins sysconfig file
    (<a href="https://issues.jenkins-ci.org/browse/JENKINS-11673">issue 11673</a>)  
  <li class="bug">
    RPM: Do not install jenkins.repo file
    (<a href="https://issues.jenkins-ci.org/browse/JENKINS-22690">issue 22690</a>)
  <li class="rfe">
    Don't advertise POSTing config.xml on master
    (<a href="https://issues.jenkins-ci.org/browse/JENKINS-16264">issue 16264</a>)
  <li class="major bug">
    Handle null parameter values to avoid massive executor deaths
    (<a href="https://issues.jenkins-ci.org/browse/JENKINS-15094">issue 15094</a>)
  <li class="rfe">
    Added an option to archive artifacts only when the build is successful
    (<a href="https://issues.jenkins-ci.org/browse/JENKINS-22699">issue 22699</a>)
</ul>
<h3><a name=v1.566>What's new in 1.566</a> (2014/06/01)</h3>
<ul class=image>
  <li class="rfe">
    Configurable case sensitivity mode for user IDs.
    (<a href="https://issues.jenkins-ci.org/browse/JENKINS-22247">issue 22247</a>)
  <li class="bug">
    Extension point for project naming strategies did not work from actual plugins.
    (<a href="https://issues.jenkins-ci.org/browse/JENKINS-23127">issue 23127</a>)
  <li class="rfe">
    Introduce directly modifiable views
    (<a href="https://issues.jenkins-ci.org/browse/JENKINS-22967">issue 22967</a>)
  <li class="bug">
    Jenkins cannot restart Windows service
    (<a href="https://issues.jenkins-ci.org/browse/JENKINS-22685">issue 22685</a>)
</ul>
<h3><a name=v1.565>What's new in 1.565</a> (2014/05/26)</h3>
<ul class=image>
  <li class="bug">
    Misleading error message trying to dynamically update a plugin (which is impossible) on an NFS filesystem.
    (<a href="https://issues.jenkins-ci.org/browse/JENKINS-12753">issue 12753</a>)
  <li class="bug">
    Updated component used by the swap space monitor to better support Debian and AIX.
  <li class="bug">
    SSH slave connections die after the slave outputs 4MB of stderr, usually during findbugs analysis
    (<a href="https://issues.jenkins-ci.org/browse/JENKINS-22938">issue 22938</a>)
  <li class="bug">
    Polling no longer triggers builds (regression 1.560)
    (<a href="https://issues.jenkins-ci.org/browse/JENKINS-22750">issue 22750</a>)
  <li class="bug">
    Allow markup formatter to be selected without enabling security.
    (<a href="https://issues.jenkins-ci.org/browse/JENKINS-22028">issue 22028</a>)
  <li class="bug">
    Fixed localization of build environment variable help.
    (<a href="https://issues.jenkins-ci.org/browse/JENKINS-22867">issue 22867</a>)
</ul>
<h3><a name=v1.564>What's new in 1.564</a> (2014/05/19)</h3>
<ul class=image>
  <li class="rfe">
    Improve list view performance on large instances with folders.
    (<a href="https://issues.jenkins-ci.org/browse/JENKINS-22720">issue 22720</a>)
  <li class="rfe">
    Add indicator when build queue is filtered.
    (<a href="https://issues.jenkins-ci.org/browse/JENKINS-22698">issue 22698</a>)
  <li class="bug">
    Update bundled Matrix project plugin to 1.2 fixing issues introduced in 1.561.
    (<a href="https://issues.jenkins-ci.org/browse/JENKINS-22879">issue 22879</a>,
    <a href="https://issues.jenkins-ci.org/browse/JENKINS-22798">issue 22798</a>)
</ul>
<h3><a name=v1.563>What's new in 1.563</a> (2014/05/11)</h3>
<ul class=image>
  <li class="major bug">
    Memory exhausion in remoting channel since 1.560.
    (<a href="https://issues.jenkins-ci.org/browse/JENKINS-22734">issue 22734</a>)
  <li class="rfe">
    Configurable size for log buffer.
    (<a href="https://issues.jenkins-ci.org/browse/JENKINS-22840">issue 22840</a>)
  <li class="rfe">
    Gesture to clear log buffer.
    (<a href="https://issues.jenkins-ci.org/browse/JENKINS-22839">issue 22839</a>)
  <li class=bug>
    Prevent up to two-minute delay before scheduling jobs from a cron trigger.
    (<a href="https://github.com/jenkinsci/jenkins/pull/1216">pull request 1216</a>)
  <li class="bug">
    Occasional attempts to delete a build during log rotation which had already been deleted.
    (<a href="https://issues.jenkins-ci.org/browse/JENKINS-22395">issue 22395</a>)
  <li class="bug">
    Again show proper display names for build parameters.
    (<a href="https://issues.jenkins-ci.org/browse/JENKINS-22755">issue 22755</a>)
</ul>
<h3><a name=v1.562>What's new in 1.562</a> (2014/05/03)</h3>
<ul class=image>
  <li class=bug>
    Next build link was not reliably available from a previous build after starting a new one.
    (<a href="https://issues.jenkins-ci.org/browse/JENKINS-20662">issue 20662</a>)
  <li class="bug">
    Debian postinst: check for present user/group before adding them.
    (<a href="https://issues.jenkins-ci.org/browse/JENKINS-22715">issue 22715</a>)
  <li class="rfe">
    Add distance between time tick labels on load statistics.
    (<a href="https://issues.jenkins-ci.org/browse/JENKINS-22686">issue 22686</a>)
  <li class="bug">
    Correctly show load statistics for master node.
    (<a href="https://issues.jenkins-ci.org/browse/JENKINS-22689">issue 22689</a>)
  <li class="rfe">
    Make load statistics graph font configurable, use sans serif font by default.
    (<a href="https://issues.jenkins-ci.org/browse/JENKINS-22688">issue 22688</a>)
  <li class="rfe">
    Add links to nodes on thread dump page for easier navigation.
    (<a href="https://issues.jenkins-ci.org/browse/JENKINS-22672">issue 22672</a>)
</ul>
<h3><a name=v1.561>What's new in 1.561</a> (2014/04/27)</h3>
<ul class=image>
  <li class=bug>
    Fixed a corner case handling of tool installation.
    (<a href="https://issues.jenkins-ci.org/browse/JENKINS-16846">issue 16846</a>)
  <li class=rfe>
    Enabled log rotation on the OSX package
    (<a href="https://issues.jenkins-ci.org/browse/JENKINS-15178">issue 15178</a>)
  <li class=bug>
    When measuring the length of the queue, jobs that consist of multiple subtasks should
    count as more than 1.
    (<a href="https://github.com/jenkinsci/jenkins/pull/742">pull request 742</a>)
  <li class=rfe>
    Close drop-down button menu when clicking outside
    (<a href="https://issues.jenkins-ci.org/browse/JENKINS-17050">issue 17050</a>)
  <li class=bug>
    RunParameter with filtering enabled incorrectly includes builds which have not yet completed
    (<a href="https://issues.jenkins-ci.org/browse/JENKINS-20974">issue 20974</a>)
  <li class=bug>
    Fixed NPE if <tt>RunParameterValue</tt> points to a stable build.
    (<a href="https://issues.jenkins-ci.org/browse/JENKINS-20857">issue 20857</a>)
  <li class=bug>
    Fixed a JavaScript problem in sortable table with IE8.
    (<a href="https://issues.jenkins-ci.org/browse/JENKINS-21729">issue 21729</a>)
  <li class=bug>
    More efficient deletion of old builds (specified by date).
    (<a href="https://issues.jenkins-ci.org/browse/JENKINS-22607">issue 22607</a>)
  <li class=rfe>
    The matrix project type was moved into its own plugin.
  <li class=bug>
    Linkage errors in notifiers could leak workspace leases.
    (<a href="https://issues.jenkins-ci.org/browse/JENKINS-21622">issue 21622</a>)
  <li class=bug>
    Better correction of the anomalous condition that several builds of a job specify the same number.
    (<a href="https://issues.jenkins-ci.org/browse/JENKINS-22631">issue 22631</a>)
  <li class=bug>
    Under certain conditions, a running build could mistakenly be shown as completed (and failed), while still producing output.
    (<a href="https://issues.jenkins-ci.org/browse/JENKINS-22681">issue 22681</a>)
  <li class=bug>
    Fix a bug which only showed the first detail part for radio buttons.
    (<a href="https://issues.jenkins-ci.org/browse/JENKINS-22583">issue 22583</a>)
  <li class=rfe>
    Update version of bundled Mailer plugin to 1.8 to avoid issues with older versions
  <li class=rfe>
    Show larger load statistics graphs.
    (<a href="https://issues.jenkins-ci.org/browse/JENKINS-22674">issue 22674</a>)
  <li class=rfe>
    Linebreak project names less aggressively.
    (<a href="https://issues.jenkins-ci.org/browse/JENKINS-22670">issue 22670</a>)
  <li class=rfe>
    Added a new extension point for more pluggable JNLP slave handling
  <li class=bug>
    Don't ask for confirmation when it doesn't make any sense.
    (<a href="https://issues.jenkins-ci.org/browse/JENKINS-21720">issue 21720</a>)
  <li class=bug>
    Jenkins asks for confirmation before leaving form even though user is not authorized to make changes.
    (<a href="https://issues.jenkins-ci.org/browse/JENKINS-20597">issue 20597</a>)
  <li class=rfe>
    Make the computers monitor status row look different from regular node rows.
    (<a href="https://github.com/jenkinsci/jenkins/pull/1095">pull request 1095</a>)
  <li class=rfe>
    Do not offer "Install without restart" for plugin updates.
    (<a href="https://github.com/jenkinsci/jenkins/pull/1125">pull request 1125</a>)
  <li class=rfe>
    Require POST on more actions.
    (<a href="https://github.com/jenkinsci/jenkins/pull/877">pull request 877</a>)
  <li class=rfe>
    Optimize image sizes.
    (<a href="https://github.com/jenkinsci/jenkins/pull/648">pull request 648</a>)
  <li class=bug>
    Properly close resources in case of exceptions.
    (<a href="https://github.com/jenkinsci/jenkins/pull/737">pull request 737</a>)
  <li class=rfe>
    Fix warning on JBoss AS7 due to unnecessary xpp3_min dependency.
    (<a href="https://github.com/jenkinsci/jenkins/pull/733">pull request 733</a>)
  <li class="rfe">
    Return queue item location when triggering buildWithParameters.
    (<a href="https://issues.jenkins-ci.org/browse/JENKINS-13546">issue 13546</a>)
</ul>
<h3><a name=v1.560>What's new in 1.560</a> (2014/04/20)</h3>
<ul class=image>
  <li class='major rfe'>
    Enforcing build trigger authentication at runtime by checking authentication associated with a build, rather than at configuration time.
    For compatibility, enforcement is skipped by default; you must install the Authorize Project plugin or similar for this to take effect.
    The “upstream pseudo trigger” was also removed in favor of a true trigger configured on the downstream project;
    you may use either the post-build action or the trigger according to where you want this configuration stored, and who is authorized to change it.
    (<a href="https://issues.jenkins-ci.org/browse/JENKINS-16956">issue 16956</a>)
  <li class=bug>
    Fixed NPE from view new job name autocompletion since 1.553.
    (<a href="https://issues.jenkins-ci.org/browse/JENKINS-22142">issue 22142</a>)
  <li class='major bug'>
    Deadlocks in concurrent builds under some conditions since 1.556.
    (<a href="https://issues.jenkins-ci.org/browse/JENKINS-22560">issue 22560</a>)
  <li class=rfe>
    JNLP slaves are now handled through NIO-based remoting channels for better scalability.
  <li class=rfe>
    Integrated codemirror v2.38.
    (<a href="https://issues.jenkins-ci.org/browse/JENKINS-22582">issue 22582</a>)
  <li class=bug>
    Listing plugins shortly after installation throws ConcurrentModificationException.
    (<a href="https://issues.jenkins-ci.org/browse/JENKINS-22553">issue 22553</a>)
  <li class=bug>
    Fixed NoSuchMethodException when destroying processes using JDK1.8.
    (<a href="https://issues.jenkins-ci.org/browse/JENKINS-21341">issue 21341</a>)
  <li class=rfe>
    Avoid irrelevant job queing while node is offline.
    (<a href="https://issues.jenkins-ci.org/browse/JENKINS-21394">issue 21394</a>)
  <li class=rfe>
    Debian package now creates 'jenkins' group
  <li class=rfe>
    Suppress fingerprint link if fingerprint record isn't available.
    (<a href="https://issues.jenkins-ci.org/browse/JENKINS-21818">issue 21818</a>)
  <li class=bug>
    Job hangs if one of multiple triggered builds was aborted
    (<a href="https://issues.jenkins-ci.org/browse/JENKINS-21932">issue 21932</a>)
  <li class=bug>
    Don't submit form on Save after Apply in new window on some browsers.
    (<a href="https://issues.jenkins-ci.org/browse/JENKINS-20245">issue 20245</a>)
  <li class=bug>
    Remotely triggered builds now show correct IP address through proxy.
    (<a href="https://issues.jenkins-ci.org/browse/JENKINS-18008">issue 18008</a>)
</ul>
<h3><a name=v1.559>What's new in 1.559</a> (2014/04/13)</h3>
<ul class=image>
  <li class=rfe>
    Slaves connected via Java Web Start now restart themselves when a connection to Jenkins is lost.
    (<a href="https://issues.jenkins-ci.org/browse/JENKINS-19055">issue 19055</a>)
  <li class=bug>
    Fixed NPE from <code>Slave.createLauncher</code>.
    (<a href="https://issues.jenkins-ci.org/browse/JENKINS-21999">issue 21999</a>)
  <li class=bug>
    Faster rendering of views containing many items.
    (<a href="https://issues.jenkins-ci.org/browse/JENKINS-18364">issue 18364</a>)
</ul>
<h3><a name=v1.558>What's new in 1.558</a> (2014/04/06)</h3>
<ul class=image>
  <li class=rfe>
    Cron-style trigger configuration will now display expected prior and subsequent run times.
  <li class=bug>
    Incorrect filtering of build queue and executors widgets after 1.514.
    (<a href="https://issues.jenkins-ci.org/browse/JENKINS-20500">issue 20500</a>)
  <li class=bug>
    <code>NoSuchMethodError: hudson.model.BuildAuthorizationToken.checkPermission(…)</code> from Build Token Root plugin since 1.556.
    (<a href="https://issues.jenkins-ci.org/browse/JENKINS-22382">issue 22382</a>)
  <li class=rfe>
    Allow a <code>Trigger</code> to be a <code>DependencyDeclarer</code>.
    (<a href="https://issues.jenkins-ci.org/browse/JENKINS-22397">issue 22397</a>)
  <li class=bug>
    Fixed a slow down in resource loading caused by fix to JENKINS-18677.
    (<a href="https://issues.jenkins-ci.org/browse/JENKINS-21579">issue 21579</a>)
  <li class=bug>
    <tt>jenkins.war</tt> file shouldn't be exploded into <tt>/tmp</tt>
    (<a href="https://issues.jenkins-ci.org/browse/JENKINS-22442">issue 22442</a>)
  <li class=bug>
    Fixed NPE in <tt>UserCause</tt>
    (<a href="https://issues.jenkins-ci.org/browse/JENKINS-21875">issue 21875</a>)
  <li class=rfe>
    Added <code>RobustMapConverter</code>.
    (<a href="https://issues.jenkins-ci.org/browse/JENKINS-22398">issue 22398</a>)
  <li class='major bug'>
    JNLP slaves now satisfies stricter requirements imposed by JDK7u45.
    (<a href="https://issues.jenkins-ci.org/browse/JENKINS-20204">issue 20204</a>)
  <li class=bug>
    Fixed NPE executing <tt>Pipe.EOF</tt> with <tt>ProxyWriter</tt>
    (<a href="https://issues.jenkins-ci.org/browse/JENKINS-20769">issue 20769</a>)
</ul>
<h3><a name=v1.557>What's new in 1.557</a> (2014/03/31)</h3>
<ul class=image>
  <li class=bug>
    Fixed <tt>ArrayIndexOutOfBoundsException</tt> in XStream with Oracle JDK8 release version
    (<a href="https://issues.jenkins-ci.org/browse/JENKINS-18537">issue 18537</a>)
  <li class=bug>
    Corrected permission checks for <code>copy-job</code> and <code>create-job</code> CLI commands.
    (<a href="https://issues.jenkins-ci.org/browse/JENKINS-22262">issue 22262</a>)
  <li class=bug>
    <code>identity.key</code>, used to secure some communications with Jenkins, now stored encrypted with the master key.
  <li class=bug>
    When dynamically loading a plugin which another loaded plugin already had an optional dependency on, class loading errors could result before restart.
    (<a href="https://issues.jenkins-ci.org/browse/JENKINS-19976">issue 19976</a>)
  <li class=bug>
    Memory leaks in the old data monitor.
    (<a href="https://issues.jenkins-ci.org/browse/JENKINS-19544">issue 19544</a>)
  <li class=rfe>
    Ability for custom view types to disable automatic refresh.
    (<a href="https://issues.jenkins-ci.org/browse/JENKINS-21190">issue 21190</a>)
    (<a href="https://issues.jenkins-ci.org/browse/JENKINS-21191">issue 21191</a>)
  <li class=rfe>
    Option to download metadata directly from Jenkins rather than going through the browser.
    (<a href="https://issues.jenkins-ci.org/browse/JENKINS-19081">issue 19081</a>)
  <li class=bug>
    Allow JDK8 (and other versions) to be downloaded by JDKInstaller correctly.
    (<a href="https://issues.jenkins-ci.org/browse/JENKINS-22347">issue 22347</a>)
</ul>
<h3><a name=v1.556>What's new in 1.556</a> (2014/03/23)</h3>
<ul class=image>
  <li class=rfe>
    Access through API token and SSH key login now fully retains group memberships.
    (<a href="https://issues.jenkins-ci.org/browse/JENKINS-20064">issue 20064</a>)
  <li class=rfe>
    API changes allowing more flexibility in unusual job types.
    (<a href="https://issues.jenkins-ci.org/browse/JENKINS-22131">issue 22131</a>)
  <li class=rfe>
    Job can be reloaded individually from disk with "job/FOO/reload" URL or "reload-job" CLI command
</ul>
<h3><a name=v1.555>What's new in 1.555</a> (2014/03/16)</h3>
<ul class=image>
  <li class=bug>
    Jenkins should recover gracefully from a failure to process "remember me" cookie
    (<a href="https://issues.jenkins-ci.org/browse/JENKINS-11643">issue 11643</a>)
  <li class=bug>
    Fixed Up link in matrix projects
    (<a href="https://issues.jenkins-ci.org/browse/JENKINS-21773">issue 21773</a>)
</ul>
<h3><a name=v1.554>What's new in 1.554</a> (2014/03/09)</h3>
<ul class=image>
  <li class=bug>
    Archiving of symlinks as artifacts did not work in some cases.
    (<a href="https://issues.jenkins-ci.org/browse/JENKINS-21958">issue 21958</a>)
  <li class=bug>
    Slow rendering of directories with many entries in remote workspaces.
    (<a href="https://issues.jenkins-ci.org/browse/JENKINS-21780">issue 21780</a>)
</ul>
<h3><a name=v1.553>What's new in 1.553</a> (2014/03/02)</h3>
<ul class=image>
  <li class=bug>
    Build history widget only showed the last day of builds.
    (Due to JENKINS-20892, even with this fix at most 20 builds are shown.)
    (<a href="https://issues.jenkins-ci.org/browse/JENKINS-21159">issue 21159</a>)
  <li class=bug>
    Random class loading error mostly known to affect static analysis plugins.
    (<a href="https://issues.jenkins-ci.org/browse/JENKINS-12124">issue 12124</a>)
  <li class=bug>
    After restarting Jenkins, users known only from changelogs could be shown as <code>First Last _first.last@some.org_</code>, breaking mail delivery.
    (<a href="https://issues.jenkins-ci.org/browse/JENKINS-16332">issue 16332</a>)
  <li class=bug>
    CLI <code>build -s -v</code> command caused 100% CPU usage on the master.
    (<a href="https://issues.jenkins-ci.org/browse/JENKINS-20965">issue 20965</a>)
  <li class=rfe>
    Slave started from Java Web Start can now install itself as a systemd service.
  <li class=rfe>
    Split the “raw HTML” markup formatter out of core into a bundled plugin.
  <li class=bug>
    Do not show Maven modules and matrix configurations in the Copy Job dialog.
    (<a href="https://issues.jenkins-ci.org/browse/JENKINS-19559">issue 19559</a>)
  <li class=bug>
    Fix autocompletion for items in folders.
    (<a href="https://github.com/jenkinsci/jenkins/pull/1124">pull request 1124</a>)  
</ul>
<h3><a name=v1.552>What's new in 1.552</a> (2014/02/24)</h3>
<ul class=image>
  <li class=bug>
    Fixed handling of default JENKINS_HOME when storing CLI credentials
    (<a href="https://issues.jenkins-ci.org/browse/JENKINS-21772">issue 21772</a>)
  <li class=bug>
    Fixed broken action links on Label page
    (<a href="https://issues.jenkins-ci.org/browse/JENKINS-21778">issue 21778</a>)
  <li class=rfe>
    Allow Actions to contribute to Labels' main page
    (<a href="https://issues.jenkins-ci.org/browse/JENKINS-21777">issue 21777</a>)
  <li class=bug>
    Expensive symlink-related calls on Windows can be simplified.
    (<a href="https://issues.jenkins-ci.org/browse/JENKINS-20534">issue 20534</a>)
  <li class=rfe>
    Improve detection of broken reverse proxy setups.
</ul>
<h3><a name=v1.551>What's new in 1.551</a> (2014/02/14)</h3>
<ul class=image>
  <li class='major bug'>
    Valentine's day security release that contains more than a dozen security fixes.
    (<a href="https://wiki.jenkins-ci.org/display/SECURITY/Jenkins+Security+Advisory+2014-02-14">security advisory</a>)
  <li class='major bug'>
    Regression in Windows slaves since 1.547.
    (<a href="https://issues.jenkins-ci.org/browse/JENKINS-21373">issue 21373</a>)
  <li class=bug>
    Using <code>java -jar jenkins-core.jar folder/external-monitor-job cmd …</code> did not work.
    (<a href="https://issues.jenkins-ci.org/browse/JENKINS-21525">issue 21525</a>)
  <li class=bug>
    Jenkins crash on startup after upgrade from 1.546 to 1.548.
    (<a href="https://issues.jenkins-ci.org/browse/JENKINS-21474">issue 21474</a>)
  <li class=bug>
    f:combobox is narrow.
    (<a href="https://issues.jenkins-ci.org/browse/JENKINS-21612">issue 21612</a>)
  <li class=bug>
    The workspace cleanup thread failed to handle the modern workspace location on master, and mishandled folders.
    (<a href="https://issues.jenkins-ci.org/browse/JENKINS-21023">issue 21023</a>)
  <li class=bug>
    Fixed missing help items on "Configure Global Security" page
    (<a href="https://issues.jenkins-ci.org/browse/JENKINS-19832">issue 19832</a>)
  <li class=rfe>
    Sort groups on user index page alphabetically.
    (<a href="https://issues.jenkins-ci.org/browse/JENKINS-21673">issue 21673</a>)
  <li class=bug>
    Should not be able to create a job named <code>.</code> (period).
    (<a href="https://issues.jenkins-ci.org/browse/JENKINS-21639">issue 21639</a>)
  <li class=rfe>
    Plugins implementing "AsyncPeriodicWork" can overwrite default logging level
    (<a href="https://github.com/jenkinsci/jenkins/pull/1115">pull request #1115</a>)
  <li class=bug>
    Wrong log message for out-of-order build record repair.
    (<a href="https://issues.jenkins-ci.org/browse/JENKINS-20730">issue 20730</a>)
  <li class=bug>
    Existing Fingerprint Action is reused and not added a second time.
    (<a href="https://issues.jenkins-ci.org/browse/JENKINS-17606">issue 19832</a>)
  <li class=bug>
    TestObject doesn't replace '%' character
    (<a href="https://issues.jenkins-ci.org/browse/JENKINS-21707">issue 21707</a>)
  <li class=bug>
    "java -jar jenkins.war" should use unique session cookie for users who run multiple Jenkins on the same host.
</ul>
<h3><a name=v1.550>What's new in 1.550</a> (2014/02/09)</h3>
<ul class=image>
  <li class=bug>
    Report number of all jobs as part of usage statistics
    (<a href="https://issues.jenkins-ci.org/browse/JENKINS-21448">issue 21448</a>)
  <li class=bug>
    Replace description in error dialog instead of appending
    (<a href="https://issues.jenkins-ci.org/browse/JENKINS-21457">issue 21457</a>)
</ul>
<h3><a name=v1.549>What's new in 1.549</a> (2014/01/25)</h3>
<ul class=image>
  <li class=bug>
    Removing the "keep this build forever" lock on a build should require the DELETE permission.
    (<a href="https://issues.jenkins-ci.org/browse/JENKINS-16417">issue 16417</a>)
  <li class=bug>
    Files added to zip archive are closed properly.
    (<a href="https://issues.jenkins-ci.org/browse/JENKINS-20345">issue 20345</a>)
  <li class=bug>
    Broken CSS when reloading Jenkins after a time of inactivity
    (<a href="https://issues.jenkins-ci.org/browse/JENKINS-17526">issue 17526</a>)
  <li class=rfe>
    Add Batch Command tool installer for Windows nodes.
    (<a href="https://issues.jenkins-ci.org/browse/JENKINS-21202">issue 21202</a>)
</ul>
<h3><a name=v1.548>What's new in 1.548</a> (2014/01/20)</h3>
<ul class=image>
  <li class=rfe>
    API for adding actions to a wide class of model objects at once.
    (<a href="https://issues.jenkins-ci.org/browse/JENKINS-18224">issue 18224</a>)
  <li class='major rfe'>
    Added infrastructure for moving items into or out of folders.
    (<a href="https://issues.jenkins-ci.org/browse/JENKINS-20008">issue 20008</a>)
    (<a href="https://issues.jenkins-ci.org/browse/JENKINS-18028">issue 18028</a>)
    (<a href="https://issues.jenkins-ci.org/browse/JENKINS-18680">issue 18680</a>)
  <li class=bug>
    <i>Apply</i> buttons did not work in Internet Explorer in compatibility mode.
    (<a href="https://issues.jenkins-ci.org/browse/JENKINS-19826">issue 19826</a>)
  <li class="major bug">
    Builds can seem to disappear from a job in a folder if that folder is renamed.
    (<a href="https://issues.jenkins-ci.org/browse/JENKINS-18694">issue 18694</a>)
  <li class=bug>
    <code>/login</code> offers link to <code>/opensearch.xml</code> which anonymous users cannot retrieve.
    (<a href="https://issues.jenkins-ci.org/browse/JENKINS-21254">issue 21254</a>)
  <li class=rfe>
    Added API class <code>SecurityListener</code> to receive login events and similar.
    (<a href="https://issues.jenkins-ci.org/browse/JENKINS-20999">issue 20999</a>)
  <li class=rfe>
    Option to hold lazy-loaded build references strongly, weakly, and more.
    (<a href="https://issues.jenkins-ci.org/browse/JENKINS-19400">issue 19400</a>)
</ul>
<h3><a name=v1.547>What's new in 1.547</a> (2014/01/12)</h3>
<ul class=image>
  <li class=rfe>
    Split Windows slave functionality into its own plugin.
  <li class="major bug">
    NPE since 1.545 when using aggregated test result publisher without specifying downstream jobs explicitly.
    (<a href="https://issues.jenkins-ci.org/browse/JENKINS-18410">issue 18410</a>)
  <li class=bug>
    Fixed Trend Graph NPE when there isn't any builds
    (<a href="https://issues.jenkins-ci.org/browse/JENKINS-21239">issue 21239</a>)
</ul>
<h3><a name=v1.546>What's new in 1.546</a> (2014/01/06)</h3>
<ul class=image>
  <li class="major bug">
    Builds disappear after renaming a job.
    (<a href="https://issues.jenkins-ci.org/browse/JENKINS-18678">issue 18678</a>)
  <li class=bug>
    When clicking <i>Apply</i> to rename a job, tell the user that <i>Save</i> must be used instead.
    (<a href="https://issues.jenkins-ci.org/browse/JENKINS-17401">issue 17401</a>)
  <li class="major bug">
    Exception from XStream running Maven builds on strange Java versions.
    (<a href="https://issues.jenkins-ci.org/browse/JENKINS-21183">issue 21183</a>)
  <li class=bug>
    When clicking <i>Apply</i> results in an exception (error page), show it, rather than creating an empty dialog.
    (<a href="https://issues.jenkins-ci.org/browse/JENKINS-20772">issue 20772</a>)
</ul>
<h3><a name=v1.545>What's new in 1.545</a> (2013/12/31)</h3>
<ul class=image>
  <li class=bug>
      <code>CannotResolveClassException</code> breaks loading of entire containing folder, not just one job.
    (<a href="https://issues.jenkins-ci.org/browse/JENKINS-20951">issue 20951</a>)
  <li class=bug>
    Better robustness against XML deserialization errors.
    (<a href="https://issues.jenkins-ci.org/browse/JENKINS-21024">issue 21024</a>)
  <li class=bug>
    Minimizing disk I/O while loading the <em>names</em> of build records during Jenkins startup.
    (<a href="https://issues.jenkins-ci.org/browse/JENKINS-21078">issue 21078</a>)
  <li class=bug>
    Avoiding serializing the owning build as part of a test result action, as this can lead to errors later.
    (<a href="https://issues.jenkins-ci.org/browse/JENKINS-18410">issue 18410</a>)
</ul>
<h3><a name=v1.544>What's new in 1.544</a> (2013/12/15)</h3>
<ul class=image>
  <li class=bug>
    RingBufferLogHandler throws ArrayIndexOutOfBoundsException after int-overflow.
    (<a href="https://issues.jenkins-ci.org/browse/JENKINS-9120">issue 9120</a>)
  <li class=bug>
    Hudson shows 0GB free space when space available drops below 1GB.
    (<a href="https://issues.jenkins-ci.org/browse/JENKINS-7776">issue 7776</a>)
  <li class=rfe>
    Added filter field for installed plugins tab.
    (<a href="https://issues.jenkins-ci.org/browse/JENKINS-20219">issue 20219</a>)
  <li class=bug>
      <code>groovysh</code> command did not work in authenticated Jenkins instances.
    (<a href="https://issues.jenkins-ci.org/browse/JENKINS-17929">issue 17929</a>)
  <li class=bug>
    Avoid eagerly loading all builds when displaying lists of them (<i>Build History</i> and <i>Build Time Trend</i> UIs).
    (<a href="https://issues.jenkins-ci.org/browse/JENKINS-20892">issue 20892</a>)
  <li class=bug>
    Error page should be visible even if the anonymous user does not have overall/read access.
    (<a href="https://issues.jenkins-ci.org/browse/JENKINS-20866">issue 20866</a>)
  <li class=bug>
    JavaScript errors when navigating away from a page with a build timeline widget while the timeline is loading.
    (<a href="https://github.com/jenkinsci/jenkins/pull/1041">pull request 1041</a>)
  <li class=bug>
    Fixed a possible dead lock problem in deleting projects.
    (<a href="https://issues.jenkins-ci.org/browse/JENKINS-19446">issue 19446</a>)
</ul>
<h3><a name=v1.543>What's new in 1.543</a> (2013/12/10)</h3>
<ul class=image>
  <li class=bug>
    HTML metacharacters not escaped in log messages.
    (<a href="https://issues.jenkins-ci.org/browse/JENKINS-20800">issue 20800</a>)
</ul>
<h3><a name=v1.542>What's new in 1.542</a> (2013/12/02)</h3>
<ul class=image>
  <li class=bug>
    Improved error diagnosis for jzlib deflate problem.
    (<a href="https://issues.jenkins-ci.org/browse/JENKINS-20618">issue 20618</a>)
  <li class=bug>
    Improved error diagnosis for CLI stream corruption.
    (<a href="https://issues.jenkins-ci.org/browse/JENKINS-18058">issue 18058</a>)
  <li class=bug>
    Don't hold off building until saved for jobs copied from CLI.
    (<a href="https://issues.jenkins-ci.org/browse/JENKINS-20744">issue 20744</a>)
  <li class="major rfe">
    Allow build queue and executor status panes to be collapsed.
    (<a href="https://issues.jenkins-ci.org/browse/JENKINS-5622">issue 5622</a>)
  <li class="major bug">
    Jenkins 1.540 just doesn't boot on Windows at all.
    (<a href="https://issues.jenkins-ci.org/browse/JENKINS-20630">issue 20630</a>)
</ul>
<h3><a name=v1.541>What's new in 1.541</a> (2013/11/24)</h3>
<ul class=image>
  <li class=rfe>
    Add option to create view by copying an existing one.
    (<a href="https://issues.jenkins-ci.org/browse/JENKINS-13978">issue 13978</a>)
  <li class=rfe>
    Introduced the boot failure hook script that gets executed when Jenkins fails to start.
    (<a href="https://issues.jenkins-ci.org/browse/JENKINS-20609">issue 20609</a>)
  <li class=bug>
    Fixed "java.lang.NoClassDefFoundError: JarURLConnection" on OpenJDK
    (<a href="https://issues.jenkins-ci.org/browse/JENKINS-20163">issue 20163</a>)
  <li class=bug>
    <code>FileAlreadyExistsException</code> upon “deleted” symlink while (re)creating it.
    (<a href="https://issues.jenkins-ci.org/browse/JENKINS-20610">issue 20610</a>)
  <li class=bug>
    Allow background tasks to run simultaneously, preventing task blockage.
    (<a href="https://issues.jenkins-ci.org/browse/JENKINS-19622">issue 19622</a>)
  <li class=bug>
    Fixed failed tests displaying as Yellow in JUnit history plot
    (<a href="https://issues.jenkins-ci.org/browse/JENKINS-7866">issue 7866</a>)
</ul>
<h3><a name=v1.540>What's new in 1.540</a> (2013/11/17)</h3>
<ul class=image>
  <li class=bug>
    CLI over HTTP was not working since 1.535.
    (<a href="https://issues.jenkins-ci.org/browse/JENKINS-20128">issue 20128</a>)
  <li class=bug>
    hudson appears in a the webpage title.
    (<a href="https://issues.jenkins-ci.org/browse/JENKINS-14380">issue 14380</a>)
  <li class=bug>
    Linkage error in <code>InitializerFinder.discoverTasks</code> blocks startup.
    (<a href="https://issues.jenkins-ci.org/browse/JENKINS-20442">issue 20442</a>)
  <li class=rfe>
    Add Test button to check proxy connection
    (<a href="https://issues.jenkins-ci.org/browse/JENKINS-20191">issue 20191</a>)
  <li class=rfe>
    Collect and report JVM crash dump files to assist trouble-shooting
  <li class=bug>
      <code>ClassCastException</code>s sometimes shown from views set to be recursive.
    (<a href="https://issues.jenkins-ci.org/browse/JENKINS-20415">issue 20415</a>)
  <li class=rfe>
    Show different “up” link for jobs in folders.
    (<a href="https://issues.jenkins-ci.org/browse/JENKINS-20106">issue 20106</a>)
  <li class=rfe>
    Add log handling line beginning with 'file://' as URL.
    (<a href="https://issues.jenkins-ci.org/browse/JENKINS-19866">issue 19866</a>)
  <li class='major bug'>
    Builds of a concurrently executable job might end up colliding on the same workspace.
    (<a href="https://issues.jenkins-ci.org/browse/JENKINS-10615">issue 10615</a>)
  <li class=bug>
    Fixed error during installation of .deb package (/var/run/jenkins doesn't exists)
    (<a href="https://issues.jenkins-ci.org/browse/JENKINS-20407">issue 20407</a>)
  <li class=bug>
    Global search box now remembers entered text
    (<a href="https://issues.jenkins-ci.org/browse/JENKINS-18192">issue 18192</a>)
  <li class=rfe>
    Add extension point to allow plugins to contribute to the checking of
    assigned labels.
    (<a href="https://issues.jenkins-ci.org/browse/JENKINS-20514">issue 20514</a>)
  <li class=bug>
    Fixed issue where CLI required giving Overall read permission to anonymous.
    (<a href="https://issues.jenkins-ci.org/browse/JENKINS-8815">issue 8815</a>)
  <li class=bug>
    Jar cache option wasn't taking effect on JNLP slaves.
    (<a href="https://issues.jenkins-ci.org/browse/JENKINS-20093">issue 20093</a>)
  <li class=bug>
    Interrupting remote class loading can lead to <tt>NoClassDefFoundError: Could not initialize class</tt>.
    (<a href="https://issues.jenkins-ci.org/browse/JENKINS-19453">issue 19453</a>)
  <li class=rfe>
    Name channel executor threads for better diagnosability.
    (<a href="https://issues.jenkins-ci.org/browse/JENKINS-19004">issue 19004</a>)
  <li class=rfe>
    Better diagnosability for remoting <tt>StreamCorruptedException</tt>
    (<a href="https://issues.jenkins-ci.org/browse/JENKINS-8856">issue 8856</a>)
</ul>
<h3><a name=v1.539>What's new in 1.539</a> (2013/11/11)</h3>
<ul class=image>
  <li class=rfe>
    Core started relying on Java6 API, completing Java5 -&gt; Java6 migration.
    (<a href="https://groups.google.com/d/topic/jenkinsci-dev/c_XTbO52PTM/discussion">discussion</a>)
  <li class=rfe>
    Adding a batch of contributed localization from the community.
</ul>
<h3><a name=v1.538>What's new in 1.538</a> (2013/11/03)</h3>
<ul class=image>
  <li class=rfe>
    Disabled, aborted, and not-build status now has different image names to allow
    themes to use different icons.
    (<a href="https://issues.jenkins-ci.org/browse/JENKINS-19438">issue 19438</a>)
  <li class=rfe>
    Ask for confirmation if an user tries to leave an edited configuration page.
    (<a href="https://issues.jenkins-ci.org/browse/JENKINS-19835">issue 19835</a>)
  <li class=rfe>
    Test failure summary appearance is improved.
    (<a href="https://issues.jenkins-ci.org/browse/JENKINS-19884">issue 19884</a>)
  <li class=rfe>
    Added CLI commands that manipulate views
    (<a href="https://issues.jenkins-ci.org/browse/JENKINS-19996">issue 19996</a>)
  <li class=rfe>
    Improved the /cli help screen. 
    (<a href="https://issues.jenkins-ci.org/browse/JENKINS-20023">issue 20023</a>)
  <li class=bug>
    Polling-triggered jobs get scheduled en-mass on start-up if slaves aren't online yet.
    (<a href="https://issues.jenkins-ci.org/browse/JENKINS-8408">issue 8408</a>)
  <li class=bug>
    Fixed the handling of nested variable expansion.
    (<a href="https://issues.jenkins-ci.org/browse/JENKINS-20280">issue 20280</a>)
  <li class=bug>
    NPE thrown from CLI <code>build</code> command under some circumstances.
    (<a href="https://github.com/jenkinsci/jenkins/pull/979">pull request 979</a>)
  <li class=bug>
    Fixed a bug in the compatibility transformer (since 1.527) that causes <tt>VerifyError</tt> in Ivy plugin and possibly others.
    (<a href="https://issues.jenkins-ci.org/browse/JENKINS-19383">issue 19383</a>)
  <li class=bug>
    Pass full list of all possible jobs to ViewJobFilter when recurse option is set
    (<a href="https://issues.jenkins-ci.org/browse/JENKINS-20143">issue 20143</a>)
  <li class=rfe>
      <code>get-job</code> and <code>update-job</code> CLI commands can now work with folders, or indeed any <code>AbstractItem</code>.
    (<a href="https://issues.jenkins-ci.org/browse/JENKINS-20236">issue 20236</a>)
  <li class=rfe>
    Added API allowing plugins to hide entries from the context menu even while they appear in the sidepanel.
    (<a href="https://issues.jenkins-ci.org/browse/JENKINS-19173">issue 19173</a>)
  </li>
</ul>
<h3><a name=v1.537>What's new in 1.537</a> (2013/10/27)</h3>
<ul class=image>
  <li class='rfe'>
    Upgrade bundled plugin versions: ssh-slaves to 1.5, and credentials to 1.9.1
    (<a href="https://issues.jenkins-ci.org/browse/JENKINS-20071">issue 20071</a>)
  <li class=bug>
    Build button column was broken in 1.535 for parameterized builds.
    (<a href="https://issues.jenkins-ci.org/browse/JENKINS-20080">issue 20080</a>)
  <li class='major bug'>
    Miscalculation of environment variables caused some binaries (such as <code>ssh</code>) to not be found.
    (<a href="https://issues.jenkins-ci.org/browse/JENKINS-19926">issue 19926</a>)
  <li class=rfe>
    Extension point for secure users of REST APIs (permitting JSONP and primitive XPath).
    (<a href="https://issues.jenkins-ci.org/browse/JENKINS-16936">issue 16936</a>)
  <li class=bug>
    “Run a build” link in page shown when no workspace existed for a job was not functional; unlinking.
  <li class=bug>
    Integer overflow could cause JavaScript functions to break in long-running Jenkins processes.
    (<a href="https://issues.jenkins-ci.org/browse/JENKINS-20085">issue 20085</a>)
  <li class='major bug'>
    Reverted the JENKINS-18629 fix in 1.536 as it causes various regressions in plugins.
    (<a href="https://issues.jenkins-ci.org/browse/JENKINS-20262">issue 20262</a>)
</ul>
<h3><a name=v1.536>What's new in 1.536</a> (2013/10/20)</h3>
<ul class=image>
  <li class=bug>
    Fixed two file descriptor leaks.
    (<a href="https://issues.jenkins-ci.org/browse/JENKINS-14336">issue 14336</a>)
  <li class=bug>
    RuntimeException if you try to save a config with a choice parameter that has no choices.
    (<a href="https://issues.jenkins-ci.org/browse/JENKINS-18434">issue 18434</a>)
  <li class=bug>
    1.534 made ZIP downloads of artifacts work again, but missing a base directory inside the ZIP.
    (<a href="https://issues.jenkins-ci.org/browse/JENKINS-19947">issue 19947</a>)
  <li class='major bug'>
    Stapler error saving certain kinds of configuration.
    (<a href="https://issues.jenkins-ci.org/browse/JENKINS-18629">issue 18629</a>)
  <li class='major bug'>
    Upgrade Trilead SSH client library to version that does not cause connection loss when
    there is a lot of logging on the build slave and the performance improvements in
    ssh-slaves 0.27+ are enabled (
    <a href="https://issues.jenkins-ci.org/browse/JENKINS-18836">issue 18836</a>,
    <a href="https://issues.jenkins-ci.org/browse/JENKINS-18879">issue 18879</a>,
    <a href="https://issues.jenkins-ci.org/browse/JENKINS-19619">issue 19619</a>)
  <li class='major rfe'>
    Upgrade bundled iplugin versions: ssh-slaves to 1.4, ssh-credentials to 1.5.3 and 
    credentials to 1.8.3
    (<a href="https://issues.jenkins-ci.org/browse/JENKINS-19945">issue 19945</a>)
  <li class='major rfe'>
    Executor threads are now created only on demand.
</ul>
<h3><a name=v1.535>What's new in 1.535</a> (2013/10/14)</h3>
<ul class=image>
  <li class=bug>
    Windows JDK installer failed in a path with spaces.
    (<a href="https://issues.jenkins-ci.org/browse/JENKINS-19447">issue 19447</a>)
  <li class=bug>
    Windows JDK installer should not install a public JRE.
    (<a href="https://issues.jenkins-ci.org/browse/JENKINS-8957">issue 8957</a>)
  <li class='major bug'>
    After deleting last build, next build of last build is zombie.
    (<a href="https://issues.jenkins-ci.org/browse/JENKINS-19920">issue 19920</a>)
  <li class='rfe'>
    Split matrix authorization strategies into an independent plugin.
  <li class='rfe'>
    UI Samples plugin fully separated from core. To view samples during plugin development or at any other time, just install from the update center.
  <li class=bug>
    View description should be clearly separated from the Jenkins system message.
    (<a href="https://issues.jenkins-ci.org/browse/JENKINS-18633">issue 18633</a>)
  <li class=bug>
    SCM polling sometimes broken since 1.527 due to a change in how environment variables are calculated.
    (<a href="https://issues.jenkins-ci.org/browse/JENKINS-19307">issue 19307</a>)
  <li class=bug>
    Breadcrumb bar moves away from header when scrolling past end of page on OS X.
    (<a href="https://issues.jenkins-ci.org/browse/JENKINS-19803">issue 19803</a>)
  <li class='major rfe'>
    "java -jar jenkins.war" now runs on Jetty8. Command line options are still compatible.
    (<a href="https://issues.jenkins-ci.org/browse/JENKINS-18366">issue 18366</a>)
  <li class=rfe>
    "java -jar jenkins.war" gets the "--spdy" option to enable SPDY.
  <li class=rfe>
    Expand all/Collapse all functionality for artifact tree view.
    (<a href="https://github.com/jenkinsci/jenkins/pull/616">pull request 616</a>)
  <li class=rfe>
    Visualize queued jobs in view.
    (<a href="https://github.com/jenkinsci/jenkins/pull/531">pull request 531</a>)
</ul>
<h3><a name=v1.534>What's new in 1.534</a> (2013/10/07)</h3>
<ul class=image>
  <li class='major bug'>
    Default crumb issuer configurations saved in older releases did not load as of Jenkins 1.531.
    (<a href="https://issues.jenkins-ci.org/browse/JENKINS-19613">issue 19613</a>)
  <li class='major bug'>
    As of 1.532 download of artifact ZIPs was broken.
    (<a href="https://issues.jenkins-ci.org/browse/JENKINS-19752">issue 19752</a>)
  <li class='major bug'>
    Old copies of <code>maven3-agent.jar</code> on slaves were not being reliably updated, leading to errors.
    (<a href="https://issues.jenkins-ci.org/browse/JENKINS-19251">issue 19251</a>)
  <li class='rfe'>
    Add option to disable "Remember me on this computer" checkbox in login screen.
    (<a href="https://issues.jenkins-ci.org/browse/JENKINS-15757">issue 15757</a>)
  <li class='rfe'>
    Added postCheckout method for SCMs
    (<a href="https://issues.jenkins-ci.org/browse/JENKINS-19740">issue 19740</a>)
</ul>
<h3><a name=v1.533>What's new in 1.533</a> (2013/09/29)</h3>
<ul class=image>
  <li class=rfe>
    Offer alternate error message for pattern-based project naming strategy.
    (<a href="https://github.com/jenkinsci/jenkins/pull/914">pull request 914</a>)
</ul>
<h3><a name=v1.532>What's new in 1.532</a> (2013/09/23)</h3>
<ul class=image>
  <li class='major bug'>
    Working around a GZip compression bug in jzlib affecting transfer of certain large, repetitive artifacts.
    (<a href="https://issues.jenkins-ci.org/browse/JENKINS-19473">issue 19473</a>)
  <li class='major bug'>
    Lazy-loading bug: builds go missing.
    (<a href="https://issues.jenkins-ci.org/browse/JENKINS-19418">issue 19418</a>)
  <li class=bug>
    (re)create build number->id symlink if missing when updating permalink.
    (<a href="https://issues.jenkins-ci.org/browse/JENKINS-19034">issue 19034</a>)
  <li class=rfe>
    Display the full display name in title for jobs and views.
    (<a href="https://github.com/jenkinsci/jenkins/pull/884">pull request 884</a>)
  <li class='major rfe'>
    Added a new extension point to control where archived artifacts get stored.
    (<a href="https://issues.jenkins-ci.org/browse/JENKINS-17236">issue 17236</a>)
  <li class=rfe>
    Use fine-grained permissions for node manipulation via REST API &amp; CLI
    (<a href="https://issues.jenkins-ci.org/browse/JENKINS-18485">issue 18485</a>)
  <li class='bug'>
    Make the link to the aggregated test result from the project page work.
    (<a href="https://issues.jenkins-ci.org/browse/JENKINS-9637">issue 9637</a>)
</ul>
<h3><a name=v1.531>What's new in 1.531</a> (2013/09/16)</h3>
<ul class=image>
  <li class=bug>
    Deleting an external run did not immediately remove it from build list, leading to errors from log rotation.
    (<a href="https://issues.jenkins-ci.org/browse/JENKINS-19377">issue 19377</a>)
  <li class=bug>
    When copying a directory from master to slave fails due to an error on the slave, properly report it.
    (<a href="https://issues.jenkins-ci.org/browse/JENKINS-9540">issue 9540</a>)
  <li class=bug>
    Identify user agent for Internet Explorer 11.
    (<a href="https://issues.jenkins-ci.org/browse/JENKINS-19171">issue 19171</a>)
  <li class=bug>
    Since 1.518, fingerprint serialization broke when job or file names contained XML special characters like ampersands.
    (<a href="https://issues.jenkins-ci.org/browse/JENKINS-18337">issue 18337</a>)
  <li class=bug>
    Robustness against truncated fingerprint files.
    (<a href="https://issues.jenkins-ci.org/browse/JENKINS-19515">issue 19515</a>)
  <li class=rfe>
    JavaScript error in the checkUrl computation shouldn't break the job configuration page.
    (<a href="https://issues.jenkins-ci.org/browse/JENKINS-19457">issue 19457</a>)
  <li class=rfe>
    Annotate the Advanced section if some fields are already customized.
    (<a href="https://issues.jenkins-ci.org/browse/JENKINS-3107">issue 3107</a>)
  <li class=bug>
    No events fired when project is enable/disable or the description is changed
    (<a href="https://issues.jenkins-ci.org/browse/JENKINS-17108">issue 17108</a>)
</ul>
<h3><a name=v1.530>What's new in 1.530</a> (2013/09/09)</h3>
<ul class=image>
  <li class=bug>
    Send Maven agent JARs to slaves on demand, not unconditionally upon connection.
    (<a href="https://issues.jenkins-ci.org/browse/JENKINS-16261">issue 16261</a>)
  <li class=bug>
    Occasional race condition during startup.
    (<a href="https://issues.jenkins-ci.org/browse/JENKINS-18775">issue 18775</a>)
  <li class='major bug'>
    Robustness against startup error for users of Global Build Stats plugin.
    (<a href="https://issues.jenkins-ci.org/browse/JENKINS-17248">issue 17248</a>)
  <li class='major bug'>
    404s from Javadoc and HTML Publisher plugins.
    (<a href="https://issues.jenkins-ci.org/browse/JENKINS-19168">issue 19168</a>)
  <li class=bug>
    Build number symlinks and permalinks not updated for Maven module builds.
    (<a href="https://issues.jenkins-ci.org/browse/JENKINS-18846">issue 18846</a>)
</ul>
<h3><a name=v1.529>What's new in 1.529</a> (2013/08/26)</h3>
<ul class=image>
  <li class=rfe>
      With Apache Maven 3.1 build, logging configuration from the Apache Maven distribution is not used.
  <li class=rfe>
      Avoid log duplication with Apache Maven 3.1 builds
  <li class=bug>
    Ungraceful handling of empty matrix project axes.
    (<a href="https://issues.jenkins-ci.org/browse/JENKINS-19135">issue 19135</a>)
  <li class=bug>
    Updated Groovy to 1.8.9 to avoid <a href="http://jira.codehaus.org/browse/GROOVY-4292">GROOVY-4292</a>.
  <li class='major bug'>
    CLI login command broken on Windows since 1.518.
    (<a href="https://issues.jenkins-ci.org/browse/JENKINS-19192">issue 19192</a>)
  <li class=bug>
    A malformed JUnit result file should mark that test suite as a failure, but not interrupt archiving of other tests.
    (<a href="https://issues.jenkins-ci.org/browse/JENKINS-19186">issue 19186</a>)
  <li class=rfe>
    Build for $username now shows also build scheduled by user
    (<a href="https://issues.jenkins-ci.org/browse/JENKINS-16178">issue 16178</a>)
</ul>
<h3><a name=v1.528>What's new in 1.528</a> (2013/08/18)</h3>
<ul class=image>
  <li class=rfe>
    Command line now supports "--sessionTimeout" option for controlling session timeout
  <li class=bug>
    Form validation methods weren't getting triggered when one of its dependency controls change.
    (<a href="https://issues.jenkins-ci.org/browse/JENKINS-19124">issue 19124</a>)
  <li class=bug>
    When POST is required for some HTTP operation but GET was used, the response should have status code 405.
    (<a href="https://issues.jenkins-ci.org/browse/JENKINS-16918">issue 16918</a>)
  <li class=bug>
    Correct help text of Label field in automatic installation of tools in global configuration.
    (<a href="https://issues.jenkins-ci.org/browse/JENKINS-19091">issue 19091</a>)
  <li class=rfe>
    Use Guice from Google rather than a fork
  <li class=bug>
    Jenkins does not invoke ProcessKillers for Windows
    (<a href="https://issues.jenkins-ci.org/browse/JENKINS-19156">issue 19156</a>)
</ul>
<h3><a name=v1.527>What's new in 1.527</a> (2013/08/12)</h3>
<ul class=image>
  <li class=bug>
    Fixed <tt>NoSuchFieldError: triggers</tt> with older Maven plugin
    (<a href="https://issues.jenkins-ci.org/browse/JENKINS-18677">issue 18677</a>)
  <li class=rfe>
    Added bytecode transformation driven compatibility ensurance mechanism
    (<a href="https://groups.google.com/forum/#!topic/jenkinsci-dev/7qCClb36njo">discussion</a>)
  <li class=rfe>
    Improve search to locate items inside folders.
    (<a href="https://github.com/jenkinsci/jenkins/pull/848">pull request 848</a>)
    (<a href="https://github.com/jenkinsci/jenkins/pull/893">pull request 893</a>)
  <li class=bug>
    Windows path separators not correctly escaped in Maven properties configuration.
    (<a href="https://issues.jenkins-ci.org/browse/JENKINS-10539">issue 10539</a>)
  <li class=rfe>
    Improved <tt>EnvironmentContributor</tt> to support project-level insertion.
    (<a href="https://issues.jenkins-ci.org/browse/JENKINS-19042">issue 19042</a>)
</ul>
<h3><a name=v1.526>What's new in 1.526</a> (2013/08/05)</h3>
<ul class=image>
  <li class=bug>
    HudsonAuthenticationEntryPoint can break CLI support, because the port isn't exposed properly.
    (<a href="https://issues.jenkins-ci.org/browse/JENKINS-18634">issue 18634</a>)
  <li class=rfe>
    Report an user friendly error page if a deletion of a build fails.
    (<a href="https://github.com/jenkinsci/jenkins/pull/827">pull request 827</a>)
  <li class=bug>
    Maven build failure wasn't describing errors like Maven CLI does.
    (<a href="https://issues.jenkins-ci.org/browse/JENKINS-15025">issue 15025</a>)
  <li class=bug>
    <code>MavenModuleSetBuild.getResult</code> is expensive.
    (<a href="https://issues.jenkins-ci.org/browse/JENKINS-18895">issue 18895</a>)
  <li class=bug>
    Revisited fix to be compatible for plugins.
    (<a href="https://issues.jenkins-ci.org/browse/JENKINS-18119">issue 18119</a>)
  <li class=bug>
    Ensuring <code>/log/all</code> shows only <code>INFO</code> and above messages, even if custom loggers display <code>FINE</code> or below.
    (<a href="https://issues.jenkins-ci.org/browse/JENKINS-18959">issue 18959</a>)
  <li class=rfe>
    Added a new monitor that detects and fixes out-of-order builds records.
    (<a href="https://issues.jenkins-ci.org/browse/JENKINS-18289">issue 18289</a>)
  <li class=rfe>
    Added CLI command <code>create-node</code>.
    (<a href="https://issues.jenkins-ci.org/browse/JENKINS-18282">issue 18282</a>)
  <li class=rfe>
    Can't build using maven 3.1.0
    (<a href="https://issues.jenkins-ci.org/browse/JENKINS-15935">issue 15935</a>)
  <li class=bug>
    Fixed Winstone+mod_proxy_ajp+SSL combo issue.
    (<a href="https://issues.jenkins-ci.org/browse/JENKINS-5753">issue 5753</a>)
  <li class=bug>
    <code>JENKINS_DEBUG_LEVEL</code> misinterpreted by Winstone, causing excessive logging.
    (<a href="https://issues.jenkins-ci.org/browse/JENKINS-18701">issue 18701</a>)
  <li class='major bug'>
    Since 1.520, Jenkins requires Java 6 or later, breaking Maven builds set to use JDK 5. Now falls back to JVM of slave agent but sets compile/test flags to use defined JDK.
    (<a href="https://issues.jenkins-ci.org/browse/JENKINS-18403">issue 18403</a>)
  <li class='major bug'>
    Since 1.517, Maven projects using Maven 2 could not build projects using extensions depending on Apache Commons Codec.
    (<a href="https://issues.jenkins-ci.org/browse/JENKINS-18178">issue 18178</a>)
  <li class=bug>
    Test harness was packing copies of Maven into plugin archives under some conditions.
    (<a href="https://issues.jenkins-ci.org/browse/JENKINS-18918">issue 18918</a>)
  <li class=bug>
    Provided maven settings.xml in maven builder is lost.
    (<a href="https://issues.jenkins-ci.org/browse/JENKINS-15976">issue 15976</a>)
  <li class=bug>
    Exception when running polling with a Maven installation not defined on master.
    (<a href="https://issues.jenkins-ci.org/browse/JENKINS-18898">issue 18898</a>)
  <li class=bug>
    Since 1.477 GET on <code>/view/…/config.xml</code> included a spurious wrapper element.
    (<a href="https://issues.jenkins-ci.org/browse/JENKINS-17302">issue 17302</a>)
  <li class=rfe>
    Clearer display of log messages: chronological order, and coloration of repeated vs. fresh metadata (date, log level, log source).
  <li class=bug>
    Fixed a regression that broke some plugins' form validation
    (<a href="https://issues.jenkins-ci.org/browse/JENKINS-18776">issue 18776</a>)
  <li class=bug>
    People View does Not Populate if JQuery plugin enabled.
    (<a href="https://issues.jenkins-ci.org/browse/JENKINS-18641">issue 18641</a>)
</ul>
<h3><a name=v1.525>What's new in 1.525</a> (2013/07/29)</h3>
<p>Same as 1.524; botched release.</p>
<h3><a name=v1.524>What's new in 1.524</a> (2013/07/23)</h3>
<ul class=image>
  <li class=bug>
    Clock Difference broken on Manage Nodes page
    (<a href="https://issues.jenkins-ci.org/browse/JENKINS-18671">issue 18671</a>)
  <li class=bug>
    Fixed another possible cause of an NPE from MatrixConfiguration.newBuild.
    (<a href="https://issues.jenkins-ci.org/browse/JENKINS-17728">issue 17728</a>)
  <li class=bug>
    NPE in MavenFingerprinter.getArtifactRepositoryMaven21.
    (<a href="https://issues.jenkins-ci.org/browse/JENKINS-18441">issue 18441</a>)
  <li class=rfe>
    More reliability improvement in remote slave reconnection.
  <li class="major bug">
    Do not load disabled plugins as dependencies for other plugins.
    (<a href="https://issues.jenkins-ci.org/browse/JENKINS-18654">issue 18654</a>)
</ul>
<h3><a name=v1.523>What's new in 1.523</a> (2013/07/14)</h3>
<ul class=image>
  <li class=bug>
    Fixed: claiming of tests doesn't work in Maven jobs (claim-plugin)
     (<a href="https://issues.jenkins-ci.org/browse/JENKINS-14585">issue 14585</a>)
</ul>
<h3><a name=v1.522>What's new in 1.522</a> (2013/07/06)</h3>
<ul class=image>
  <li class=bug>
    Fixed a regression in the config form with some plugins
    (<a href="https://issues.jenkins-ci.org/browse/JENKINS-18585">issue 18585</a>)
  <li class=bug>
    Fixed a dead lock in the <tt>Project</tt> class and improved the signature of the persisted XML form a bit.
    (<a href="https://issues.jenkins-ci.org/browse/JENKINS-18589">issue 18589</a>)
  <li class=bug>
    Improved memory efficiency in parsing test reports with large stdio output files.
    (<a href="https://issues.jenkins-ci.org/browse/JENKINS-15382">issue 15382</a>)
  <li class=rfe>
    Node monitoring now happens concurrently across all the slaves, so it'll be affected less by problematic slaves.
    (<a href="https://issues.jenkins-ci.org/browse/JENKINS-18438">issue 18438</a>)
  <li class=bug>
    Deadlock during Maven builds Parsing POM step
    (<a href="https://issues.jenkins-ci.org/browse/JENKINS-15846">issue 15846</a>)
  <li class=bug>
    If every node is restricted to tied jobs only, Matrix build jobs can never start.
</ul>
<h3><a name=v1.521>What's new in 1.521</a> (2013/07/02)</h3>
<ul class=image>
  <li class=bug>
    Build with parameters returns empty web page
    (<a href="https://issues.jenkins-ci.org/browse/JENKINS-18425">issue 18425</a>)
  <li class=bug>
    Access denied error results in ERR_CONTENT_DECODING_FAILED on most browsers, masking the root cause.
    (<a href="https://issues.jenkins-ci.org/browse/JENKINS-15437">issue 15437</a>)
  <li class=bug>
    Fixed the master/slave handshake problem when a slave runs on non-ASCII compatible encoding (such as EBCDIC.)
  <li class=rfe>
    Added a diagnosis for <tt>StreamCorruptedException</tt> problem
    (<a href="https://issues.jenkins-ci.org/browse/JENKINS-8856">issue 8856</a>)
  <li class=rfe>
    Matrix project's parent can be now tied to labels/slaves.
    (<a href="https://issues.jenkins-ci.org/browse/JENKINS-7825">issue 7825</a>)
  <li class=bug>
    Clean up fingerprint records that correspond to the deleted build recods
    (<a href="https://issues.jenkins-ci.org/browse/JENKINS-18417">issue 18417</a>)
  <li class=bug>
    Fixed "Comparison method violates its general contract" error in BuildTrigger.execute
    (<a href="https://issues.jenkins-ci.org/browse/JENKINS-17247">issue 17247</a>)
  <li class=bug>
    Edited description wasn't reflected when pressing the "Apply" button.
    (<a href="https://issues.jenkins-ci.org/browse/JENKINS-18436">issue 18436</a>)
  <li class=bug>
    Fixed a regression in remoting since 1.519 that caused FindBugs plugins to break.
    (<a href="https://issues.jenkins-ci.org/browse/JENKINS-18349">issue 18349</a>,
     <a href="https://issues.jenkins-ci.org/browse/JENKINS-18405">issue 18405</a>)
  <li class=rfe>
    Revisited the extension point added in 1.519 that adds custom plexus components.
</ul>
<h3><a name=v1.520>What's new in 1.520</a> (2013/06/25)</h3>
<ul class=image>
  <li class=bug>
    Slave launch thread should have the background activity credential.
    (<a href="https://issues.jenkins-ci.org/browse/JENKINS-15578">issue 15578</a>)
  <li class=bug>
    “Build Now” link did not work for multijobs.
    (<a href="https://issues.jenkins-ci.org/browse/JENKINS-16974">issue 16974</a>)
  <li class=bug>
    Unix vs. Windows mode not correctly retained for command launchers under some conditions.
    (<a href="https://issues.jenkins-ci.org/browse/JENKINS-18368">issue 18368</a>)
  <li class=bug>
    Edit views with non-ASCII names did not work since 1.500.
    (<a href="https://issues.jenkins-ci.org/browse/JENKINS-18373">issue 18373</a>)
  <li class='major bug'>
    Fixed API incompatibility since 1.489.
    (<a href="https://issues.jenkins-ci.org/browse/JENKINS-18356">issue 18356</a>)
  <li class=bug>
    “Projects tied to slave” shows unrelated Maven module jobs.
    (<a href="https://issues.jenkins-ci.org/browse/JENKINS-17451">issue 17451</a>)
  <li class=bug>
    Fixed file descriptor leak in fingerprint computation.
    (<a href="https://issues.jenkins-ci.org/browse/JENKINS-18351">issue 18351</a>)
  <li class=bug>
    Test history was not shown if suite name was part of the test name.
    (<a href="https://issues.jenkins-ci.org/browse/JENKINS-15380">issue 15380</a>)
  <li class=rfe>
    Added a new extension point to monitor the flow of stuff in the queue.
  <li class=rfe>
    Added a new extension point to monitor the provisioning of nodes from clouds.
    (<a href="https://github.com/jenkinsci/jenkins/pull/819">pull request 819</a>)
  <li class=rfe>
    Possible to create a custom <code>AbstractDiskSpaceMonitor</code>.
  <li class=rfe>
    Executors running the builds can be now a subject of access control.
    (<a href="https://issues.jenkins-ci.org/browse/JENKINS-18285">issue 18285</a>)
  <li class='major rfe'>
    Core started relying on Java 1.6 as per the agreement in the dev list.
    If you have a serious objection against it, please let us know
    before we really start relying on 1.6 features.
  <li class='major bug'>
    Some actions confirmed by dialog were not working when CSRF crumbs were enabled.
    (<a href="https://issues.jenkins-ci.org/browse/JENKINS-17977">issue 17977</a>)
    (<a href="https://issues.jenkins-ci.org/browse/JENKINS-18032">issue 18032</a>)
  <li class=rfe>
    CLI list-jobs command should list all nested jobs.
    (<a href="https://github.com/jenkinsci/jenkins/pull/793">pull request 793</a>)
  <li class=rfe>
    Provide a mechanism to differentiate between node properties that are applicable
    to the master node only and node properties that can be applied to all nodes
    (<a href="https://issues.jenkins-ci.org/browse/JENKINS-18381">issue 18381</a>)
  <li class=bug>
    Maven module links in the module list page are broken.
    (<a href="https://issues.jenkins-ci.org/browse/JENKINS-17713">issue 17713</a>)
  <li class='major bug'>
    100% CPU pegging in <tt>Deflator.deflateBytes</tt>
    (<a href="https://issues.jenkins-ci.org/browse/JENKINS-14362">issue 14362</a>)
</ul>
<h3><a name=v1.519>What's new in 1.519</a> (2013/06/17)</h3>
<ul class=image>
  <li class='major bug'>
    Log cluttered with irrelevant warnings about build timestamps when running on Windows on Java 6.
    (<a href="https://issues.jenkins-ci.org/browse/JENKINS-15587">issue 15587</a>)
  <li class='major bug'>
    Fingerprint action deserialization problem fixed.
    (<a href="https://issues.jenkins-ci.org/browse/JENKINS-17125">issue 17125</a>)
  <li class='rfe'>
    Updating the master computer's configuration from the slave list UI had no immediate effect.
    (<a href="https://issues.jenkins-ci.org/browse/JENKINS-17276">issue 17276</a>)
  <li class='rfe'>
    Improved the tracking of queued jobs and their eventual builds in the REST API.
  <li class='rfe'>
    Configured log recorders can now pick up messages logged from slaves.
    (<a href="https://issues.jenkins-ci.org/browse/JENKINS-18274">issue 18274</a>)
  <li class='rfe'>
    Added a new extension point to contribute custom plexus components into Maven for the maven project type.
  <li class='major rfe'>
    Remoting classloader performance improvement upon reconnection to the same slave.
    (<a href="https://issues.jenkins-ci.org/browse/JENKINS-15120">issue 15120</a>)
</ul>
<h3><a name=v1.518>What's new in 1.518</a> (2013/06/11)</h3>
<ul class=image>
  <li class=bug>
    NPE in <code>DefaultMatrixExecutionStrategyImpl.waitForCompletion</code>.
    (<a href="https://issues.jenkins-ci.org/browse/JENKINS-18024">issue 18024</a>)
  <li class=bug>
    Optimizations in fingerprint recording.
    (<a href="https://issues.jenkins-ci.org/browse/JENKINS-16301">issue 16301</a>)
  <li class=bug>
    Using JNR-POSIX rather than JNA-POSIX for better platform support.
    (<a href="https://issues.jenkins-ci.org/browse/JENKINS-14351">issue 14351</a>)
  <li class='major bug'>
    Errors searching build records when builds were misordered.
    (<a href="https://issues.jenkins-ci.org/browse/JENKINS-15652">issue 15652</a>)
  <li class='major bug'>
    Finding the last failed build for a job (e.g. from a view column) broke lazy loading.
    (<a href="https://issues.jenkins-ci.org/browse/JENKINS-16023">issue 16023</a>)
  <li class=bug>
    Do not fail startup in case <code>ListView.includeRegex</code> was syntactically malformed.
  <li class=bug>
    CSS stylesheets misrendered in Chrome due to caching.
    (<a href="https://issues.jenkins-ci.org/browse/JENKINS-17684">issue 17684</a>)
  <li class=bug>
    User icon in People broken if Jenkins root URL unconfigured.
    (<a href="https://issues.jenkins-ci.org/browse/JENKINS-18118">issue 18118</a>)
  <li class=bug>
    Progress bar sometimes broken in People.
    (<a href="https://issues.jenkins-ci.org/browse/JENKINS-18119">issue 18119</a>)
</ul>
<h3><a name=v1.517>What's new in 1.517</a> (2013/06/02)</h3>
<ul class=image>
  <li class=rfe>
    Enable word breaking in potentially long strings like job names.
    (<a href="https://issues.jenkins-ci.org/browse/JENKINS-17030">issue 17030</a>)
  <li class=rfe>
    Allow filtering of the Run parameter build list by result.
    (<a href="https://issues.jenkins-ci.org/browse/JENKINS-7280">issue 7280</a>)
  <li class=rfe>
    Add support for scalatest-maven-plugin.
    (<a href="https://issues.jenkins-ci.org/browse/JENKINS-18086">issue 18086</a>)
  <li class=bug>
    When copying a folder, the display names of contained jobs were gratuitously cleared.
    (<a href="https://issues.jenkins-ci.org/browse/JENKINS-18074">issue 18074</a>)
  <li class=bug>
    “Recurse in subfolders” option for list views produced exceptions when used with native Maven projects.
    (<a href="https://issues.jenkins-ci.org/browse/JENKINS-18025">issue 18025</a>)
  <li class=bug>
    Using proper directory separator character for permalinks on Windows.
    (<a href="https://issues.jenkins-ci.org/browse/JENKINS-17681">issue 17681</a>)
  <li class="bug">
    Use markup formater to display parameter description.
    (<a href="https://issues.jenkins-ci.org/browse/JENKINS-18427">issue 18427</a>)
  </li>
</ul>
<h3><a name=v1.516>What's new in 1.516</a> (2013/05/27)</h3>
<ul class=image>
  <li class=bug>
    NPE from <code>Run.getDynamic</code>.
    (<a href="https://issues.jenkins-ci.org/browse/JENKINS-17935">issue 17935</a>)
  <li class=bug>
    Should be able to collect all log records at a given level using a blank logger name.
    (<a href="https://issues.jenkins-ci.org/browse/JENKINS-17983">issue 17983</a>)
  <li class=bug>
    Reworked Upload Plugin gesture to work more like installation from an update center, and in particular to support dynamic load.
    (<a href="https://issues.jenkins-ci.org/browse/JENKINS-16652">issue 16652</a>)
  <li class=bug>
    Errors in <code>init.groovy</code> halted startup; changed to just log a warning.
    (<a href="https://issues.jenkins-ci.org/browse/JENKINS-17933">issue 17933</a>)
</ul>
<h3><a name=v1.515>What's new in 1.515</a> (2013/05/18)</h3>
<ul class=image>
  <li class=rfe>
    Windows services now auto-restart in case of abnormal process termination.
  <li class=rfe>
    &lt;f:dropdownDescriptorSelector> does not allow defaulting to specifig instance
     (<a href="https://issues.jenkins-ci.org/browse/JENKINS-17858">issue 17858</a>)
  <li class=rfe>
    mark maven settings / global settings as default for new jobs
     (<a href="https://issues.jenkins-ci.org/browse/JENKINS-17723">issue 17723</a>)
  <li class=bug>
    Display Name is not shown.
     (<a href="https://issues.jenkins-ci.org/browse/JENKINS-17715">issue 17715</a>)
  <li class='major bug'>
    Symlink handling problem with build permalinks on Windows.
    (<a href="https://issues.jenkins-ci.org/browse/JENKINS-17681">issue 17681</a>)
  <li class=bug>
    List views missing a required field were unloadable.
    (<a href="https://issues.jenkins-ci.org/browse/JENKINS-15309">issue 15309</a>)
  <li class=bug>
    Maven module artifacts were not being deleted by the log rotator.
    (<a href="https://issues.jenkins-ci.org/browse/JENKINS-17508">issue 17508</a>)
  <li class='major bug'>
    Properly find parent POMs when fingerprinting a Maven project.
    (<a href="https://issues.jenkins-ci.org/browse/JENKINS-17775">issue 17775</a>)
  <li class=rfe>
    Allow the combination filter to accept parameter values.
    (<a href="https://issues.jenkins-ci.org/browse/JENKINS-7285">issue 7285</a>)
  <li class=rfe>
    Extension point to transform test names (for use with alternative JVM languages).
    (<a href="https://issues.jenkins-ci.org/browse/JENKINS-17478">issue 17478</a>)
</ul>
<h3><a name=v1.514>What's new in 1.514</a> (2013/05/01)</h3>
<ul class=image>
  <li class=rfe>
    Added a new <tt>set-build-parameter</tt> command that can update a build variable from within a build.
  <li class=rfe>
    Can use <code>-Dhudson.udp=-1</code> to disable UDP broadcast without showing an ugly exception.
  <li class=bug>
    Third-party license display for core was broken since 1.506.
    (<a href="https://issues.jenkins-ci.org/browse/JENKINS-17724">issue 17724</a>)
  <li class='major bug'>
    Mitigation of exception from fingerprinting in a Maven project when a parent POM could not be located.
    (<a href="https://issues.jenkins-ci.org/browse/JENKINS-17775">issue 17775</a>)
  <li class=bug>
    NPE from <code>MatrixConfiguration.newBuild</code>.
    (<a href="https://issues.jenkins-ci.org/browse/JENKINS-17728">issue 17728</a>)
  <li class=bug>
    Identify the short name of an uploaded plugin from the manifest, so it does not matter what the filename was.
    (<a href="https://issues.jenkins-ci.org/browse/JENKINS-4543">issue 4543</a>)
  <li class='major bug'>
    NPE configuring Copy Artifact with Maven jobs.
    (<a href="https://issues.jenkins-ci.org/browse/JENKINS-17402">issue 17402</a>)
  <li class=rfe>
    <code>/about</code> now links to license information for plugins as well.
  <li class=rfe>
    Updated bundled plugins.
</ul>
<h3><a name=v1.513>What's new in 1.513</a> (2013/04/28)</h3>
<ul class=image>
  <li class=rfe>
    Slave status monitor page shows when the data is last obtained
  <li class=rfe>
    Delete button to highlight what it is going to delete.
  <li class=bug>
    <code>StringIndexOutOfBoundsException</code> in <code>PackageResult.findCorrespondingResult</code>.
    (<a href="https://issues.jenkins-ci.org/browse/JENKINS-17721">issue 17721</a>)
  <li class=rfe>
    Breadcrumb is reworked to show descendants to provide additional navigational shortcuts.
    (<a href="https://wiki.jenkins-ci.org/display/JENKINS/FOSDEM+UI+Enhancement+discussion+notes+2013">discussion</a>)
  <li class=bug>
    <code>hpi:run</code> did not work for bundled plugins.
    (<a href="https://issues.jenkins-ci.org/browse/JENKINS-18352">issue 18352</a>)
  <li class=bug>
    Fixed CSRF vulnerabilities
    (SECURITY-63,SECURITY-69)
  <li class=bug>
    Fixed an XSS vulnerability via stylesheet
    (SECURITY-67)
  <li class=bug>
    Fixed an XSS vulnerability to copy arbitrary text into clipboard
    (SECURITY-71/CVE-2013-1808)
</ul>
<h3><a name=v1.512>What's new in 1.512</a> (2013/04/21)</h3>
<ul class=image>
  <li class=rfe>
    Views can now include jobs located within folders.
    (<a href="https://github.com/jenkinsci/jenkins/pull/757">pull 757</a>)
  <li class=rfe>
    Added confirmation dialog before reloading configuration from disk.
    (<a href="https://issues.jenkins-ci.org/browse/JENKINS-15340">issue 15340</a>)
  <li class=rfe>
    Switched confirmation before deleting jobs or wiping out workspace to a dialog.
  <li class=rfe>
    Different text than “Build Now”  for parameterized jobs.
    (<a href="https://issues.jenkins-ci.org/browse/JENKINS-10738">issue 10738</a>)
  <li class=rfe>
    Check the view name with ajax.
  <li class=bug>
    “Build Now” context menu item broken for parameterized jobs.
    (<a href="https://issues.jenkins-ci.org/browse/JENKINS-17110">issue 17110</a>)
  <li class=bug>
    Incorrect redirection after delete of job in folder in view.
    (<a href="https://issues.jenkins-ci.org/browse/JENKINS-17575">issue 17575</a>)
  <li class=bug>
    ”My Views" links leads to 404 Not Found.
    (<a href="https://issues.jenkins-ci.org/browse/JENKINS-17317">issue 17317</a>)
  <li class=bug>
    Quoting Issue with JDK Installer with Windows Installer. 
    (<a href="https://issues.jenkins-ci.org/browse/JENKINS-5408">issue 5408</a>)
  <li class=bug>
    Restored compatibility in <code>ArtifactArchiver</code> signature; broken in 1.509 and could affect plugins.
    (<a href="https://issues.jenkins-ci.org/browse/JENKINS-17637">issue 17637</a>)
  <li class=bug>
    Fixed a bug in the logic that hides context menu anchor 'v'
    (<a href="https://issues.jenkins-ci.org/browse/JENKINS-13995">issue 13995</a>)
</ul>
<h3><a name=v1.511>What's new in 1.511</a> (2013/04/14)</h3>
<ul class=image>
  <li class=bug>
    JUnit result archiver should only fail builds if there are really no results - i.e. also no skipped tests.
    (<a href="https://issues.jenkins-ci.org/browse/JENKINS-7970">issue 7970</a>)
  <li class='major bug'>
      <code>NullPointerException</code> related to lazy loading when loading some builds using fingerprinting.
    (<a href="https://issues.jenkins-ci.org/browse/JENKINS-16845">issue 16845</a>)
  <li class=rfe>
    Better display of parameters in queue items.
    (<a href="https://issues.jenkins-ci.org/browse/JENKINS-17454">issue 17454</a>)
  <li class='bug'>
    sort order of plugin list is not working by default.
    (<a href="https://issues.jenkins-ci.org/browse/JENKINS-17039">issue 17039</a>)
</ul>
<h3><a name=v1.510>What's new in 1.510</a> (2013/04/06)</h3>
<ul class=image>
  <li class=bug>
    <tt>UnsatisfiedLinkError</tt> on <tt>CreateSymbolicLinkw</tt> on Windows XP.
    (<a href="https://issues.jenkins-ci.org/browse/JENKINS-17343">issue 17343</a>)
  <li class=bug>
    Flyweight tasks should execute on the master if there's no static
    executors available.
    (<a href="https://issues.jenkins-ci.org/browse/JENKINS-7291">issue 7291</a>)
  <li class='major bug'>
    Download tool installations directly from the slave when possible, since this is much faster than going through the master.
    (<a href="https://issues.jenkins-ci.org/browse/JENKINS-17330">issue 17330</a>)
  <li class=bug>
    Improved UI for implicitly locked builds.
    (<a href="https://issues.jenkins-ci.org/browse/JENKINS-10197">issue 10197</a>)
  <li class=bug>
    Incorrect URL computation broke context menu for computers with spaces in their names.
    (<a href="https://issues.jenkins-ci.org/browse/JENKINS-18236">issue 18236</a>)
  <li class=rfe>
    Promote the use of 'H' in cron.
    (<a href="https://issues.jenkins-ci.org/browse/JENKINS-17311">issue 17311</a>)
  <li class='major rfe'>
    Context menu no longer automatically pops up
    (<a href="https://issues.jenkins-ci.org/browse/JENKINS-13995">issue 13995</a>)
</ul>
<h3><a name=v1.509>What's new in 1.509</a> (2013/04/02)</h3>
<ul class=image>
  <li class='major bug'>
    Heavy thread congestion saving fingerprints.
    (<a href="https://issues.jenkins-ci.org/browse/JENKINS-13154">issue 13154</a>)
  <li class=rfe>
    Option to make the build not fail if there is nothing to archive.
    (<a href="https://issues.jenkins-ci.org/browse/JENKINS-10502">issue 10502</a>)
  <li class=rfe>
    Better report file deletion failures.
    (<a href="https://issues.jenkins-ci.org/browse/JENKINS-17271">issue 17271</a>)
  <li class=bug>
    "Local to the workspace" repository locator does not work when building one module in isolation.
    (<a href="https://issues.jenkins-ci.org/browse/JENKINS-17331">issue 17331</a>)
  <li class=bug>
    Master node mode not correctly displayed in <code>/computer/(master)/configure</code>.
    (<a href="https://issues.jenkins-ci.org/browse/JENKINS-17263">issue 17263</a>)
  <li class='major rfe'>
    Performance improvement in master/slave communication throughput
    (<a href="https://issues.jenkins-ci.org/browse/JENKINS-7813">issue 7813</a>)
  <li class=bug>
    Quoted label expression can result into dead executors (throwing exception)
    (<a href="https://issues.jenkins-ci.org/browse/JENKINS-17128">issue 17128</a>)
  <li class=bug>
    ChangeLog should produce some output even if some (plugin) annotator fails
    (<a href="https://issues.jenkins-ci.org/browse/JENKINS-17084">issue 17084</a>)
  <li class=bug>
    View name should not allow "..".    
    (<a href="https://issues.jenkins-ci.org/browse/JENKINS-16608">issue 16608</a>)
</ul>
<h3><a name=v1.508>What's new in 1.508</a> (2013/03/25)</h3>
<ul class=image>
  <li class='major bug'>
    Fixing a regression in 1.507 that causes a failure to load matrix jobs.
    (<a href="https://issues.jenkins-ci.org/browse/JENKINS-17337">issue 17337</a>)
</ul>
<h3><a name=v1.507>What's new in 1.507</a> (2013/03/24)</h3>
<ul class=image>
  <li class=rfe>
      Show the reason for a skipped test if the test result contains one
      (<a href="https://issues.jenkins-ci.org/browse/JENKINS-8713">issue 8713</a>)
  </li>
  <li class=bug>
    an in-progress build was dropped from JSON API when lazy-loading was introduced.
    (<a href="https://issues.jenkins-ci.org/browse/JENKINS-15583">issue 15583</a>)
  <li class=bug>
    In-progress builds now survive the "reload from disk" administrator action.
    (<a href="https://issues.jenkins-ci.org/browse/JENKINS-3265">issue 3265</a>)
  <li class=bug>
    If artifact archiving failed with an I/O error, the build nonetheless was considered to be a success.
    (<a href="https://issues.jenkins-ci.org/browse/JENKINS-2058">issue 2058</a>)
  <li class=bug>
    Fixed a bad interaction between Windows symlinks and build record lazy loading.
    (<a href="https://issues.jenkins-ci.org/browse/JENKINS-15587">issue 15587</a>)
  <li class=rfe>
    Remember the lastStable/Failed/Successful/etc builds to avoid eager loading builds.
    (<a href="https://issues.jenkins-ci.org/browse/JENKINS-16089">issue 16089</a>)
  <li class=bug>
    Wrong build result in post build steps after failed pre build step in maven projects.
    (<a href="https://issues.jenkins-ci.org/browse/JENKINS-17177">issue 17177</a>)     
</ul>
<h3><a name=v1.506>What's new in 1.506</a> (2013/03/17)</h3>
<ul class=image>
  <li class='major bug'>
    Saving Global Jenkins Global Config wipes out the crumb issuer settings in the Global Security Config.
    (<a href="https://issues.jenkins-ci.org/browse/JENKINS-17087">issue 17087</a>)
  <li class='major bug'>
    Made <code>--httpKeepAliveTimeout</code> option work (that was supposed to have been introduced in 1.503).
    (<a href="https://issues.jenkins-ci.org/browse/JENKINS-16474">issue 16474</a>)
  <li class=bug>
    Preview function for textareas using Jenkins markup did not work when CSRF protection was enabled.
    (<a href="https://issues.jenkins-ci.org/browse/JENKINS-17085">issue 17085</a>)
  <li class=bug>
    Permalinks created in the wrong place when using external build directories.
    (<a href="https://issues.jenkins-ci.org/browse/JENKINS-17137">issue 17137</a>)
  <li class=bug>
    External build directories not updated by job rename/delete.
    (<a href="https://issues.jenkins-ci.org/browse/JENKINS-17138">issue 17138</a>)
  <li class=bug>
    JNA-related error from Windows slave monitoring thrown repeatedly.
    (<a href="https://issues.jenkins-ci.org/browse/JENKINS-15796">issue 15796</a>)
  <li class=bug>
    New JSON library corrects problems such as form values starting with <code>[</code>.
    (<a href="https://issues.jenkins-ci.org/browse/JENKINS-14827">issue 14827</a>)
  <li class=rfe>
    Improved the request handling performance (where the file lookup is expensive, such as on NFS).
    (<a href="https://issues.jenkins-ci.org/browse/JENKINS-16606">issue 16606</a>)
  <li class=rfe>
    Windows symbolic support on Java5/6.
  <li class=rfe>
    Improved the duration browsers cache static resources.
</ul>
<h3><a name=v1.505>What's new in 1.505</a> (2013/03/10)</h3>
<ul class=image>
  <li class='major bug'>
    Exception in flyweight tasks when checking if an executor is interrupted.
    (<a href="https://issues.jenkins-ci.org/browse/JENKINS-17025">issue 17025</a>)
  <li class='major bug'>
    JNA-related linkage errors on Windows not handled gracefully.
    (<a href="https://issues.jenkins-ci.org/browse/JENKINS-15466">issue 15466</a>)
  <li class='major bug'>
    Builds disappear from build history after completion (revisited).
    (<a href="https://issues.jenkins-ci.org/browse/JENKINS-15156">issue 15156</a>)
  <li class=rfe>
    Added run display name as an environment variable when RunParameter is used
    (<a href="https://github.com/jenkinsci/jenkins/pull/720">pull 720</a>)
  <li class=bug>
    Fixed "Manage" sub-contextmenu for non-standalone deployments
    (<a href="https://github.com/jenkinsci/jenkins/pull/721">pull 721</a>)
  <li class=bug>
    Absolute URLs in console output
    (<a href="https://issues.jenkins-ci.org/browse/JENKINS-16368">issue 16368</a>)
  <li class=bug>
    Revert ampersand encoding which can cause backward incompatibility issue
    (<a href="https://github.com/jenkinsci/jenkins/pull/683">pull 683</a>)
  <li class=bug>
    Fix dependency graph computation when upstream build trigger is involved
    (<a href="https://issues.jenkins-ci.org/browse/JENKINS-13502">issue 13502</a>)
  <li class=bug>
    Disabled Authenticode verification for Windows services.
    (<a href="https://issues.jenkins-ci.org/browse/JENKINS-15596">issue 15596</a>)
</ul>
<h3><a name=v1.504>What's new in 1.504</a> (2013/03/03)</h3>
<ul class=image>
  <li class='major bug'>
    Fixed a regression in the "discard old builds" in 1.503.
    (<a href="https://issues.jenkins-ci.org/browse/JENKINS-16979">issue 16979</a>)
  <li class='major bug'>
    Maven 3.0.5 upgrade.
    (<a href="https://issues.jenkins-ci.org/browse/JENKINS-16965">issue 16965</a>)
  <li class=bug>
    Not all log messages were being captured at <code>/log/all</code>.
    (<a href="https://issues.jenkins-ci.org/browse/JENKINS-16952">issue 16952</a>)
  <li class=bug>
    Incorrect or missing XML encoding declaration on some REST API pages.
    (<a href="https://issues.jenkins-ci.org/browse/JENKINS-16881">issue 16881</a>)
  <li class=bug>
   Fixed: Human readable file size method returns ",00" for files with byte length 0
    (<a href="https://issues.jenkins-ci.org/browse/JENKINS-16630">issue 16630</a>)
  <li class=bug>
    “Build” from job context menu produced a confusing warning page.
    (<a href="https://issues.jenkins-ci.org/browse/JENKINS-16844">issue 16844</a>)
  <li class=bug>
    Maven2 builds with non-standard test plugins failed.
    (<a href="https://issues.jenkins-ci.org/browse/JENKINS-16928">issue 16928</a>)
  <li class=rfe>
    Started bundling XStream 1.4.4
    (<a href="https://issues.jenkins-ci.org/browse/JENKINS-12542">issue 12542</a>)
  <li class=rfe>
    Significant improvement in Traditional Chinese localizations.
    (<a href="https://github.com/jenkinsci/jenkins/pull/716">pull 716</a>)
</ul>
<h3><a name=v1.503>What's new in 1.503</a> (2013/02/26)</h3>
<ul class=image>
  <li class=bug>
    ${ITEM_FULLNAME} variable was not working for Maven projects on Windows,
    so introduced ${ITEM_FULL_NAME} instead.
    (<a href="https://issues.jenkins-ci.org/browse/JENKINS-12251">issue 12251</a>)
  <li class=bug>
    Lock contention issue in build history view.
    (<a href="https://issues.jenkins-ci.org/browse/JENKINS-16831">issue 16831</a>)
  <li class=bug>
    Fixed the HTTP request thread saturation problem with Winstone.
    (<a href="https://issues.jenkins-ci.org/browse/JENKINS-16474">issue 16474</a>)
  <li class=bug>
    Script evaluation script error on IE.
    (<a href="https://issues.jenkins-ci.org/browse/JENKINS-16561">issue 16561</a>)
  <li class=bug>
    surefire-reports not detected for android-maven-plugin
    (<a href="https://issues.jenkins-ci.org/browse/JENKINS-16776">issue 16776</a>)
  <li class=bug>
    maven-failsafe-plugin tests not recognized anymore
    (<a href="https://issues.jenkins-ci.org/browse/JENKINS-16696">issue 16696</a>)
  <li class=bug>
    UI waiting on a queue lock to display cause of queue blockage.
    (<a href="https://issues.jenkins-ci.org/browse/JENKINS-16833">issue 16833</a>)
  <li class=bug>
    UpdateCenter REST API chokes if there was a plugin installation failure.
    (<a href="https://issues.jenkins-ci.org/browse/JENKINS-16836">issue 16836</a>)
  <li class=bug>
    Missing build title in /rssAll when build has no test result.
    (<a href="https://issues.jenkins-ci.org/browse/JENKINS-16770">issue 16770</a>)
  <li class=bug>
    Changed the way matrix axis values are exposed as env variables
    (<a href="https://issues.jenkins-ci.org/browse/JENKINS-11577">issue 11577</a>)
  <li class=bug>
    Maven 3 builds ignored quiet (-q) and debug (-X) options
    (<a href="https://issues.jenkins-ci.org/browse/JENKINS-16843">issue 16843</a>)
  <li class=rfe>
    JNLP slave installers can now work transparently with secured Jenkins.
    (SECURITY-54 / despite the ticket marker, this is not a security vulnerability)
  <li class=rfe>
    "Discard old build records" behavior is now pluggable, allowing plugins to define custom logic.
</ul>
<h3><a name=v1.502>What's new in 1.502</a> (2013/02/16)</h3>
<ul class=image>
  <li class='major bug'>
    Miscellaneous security vulnerability fixes. See the advisory for more details.
    (SECURITY-13,16,46,47,54,55,59,60,61)
  <li class='major bug'>
    Builds disappear from build history after completion.
    (<a href="https://issues.jenkins-ci.org/browse/JENKINS-15156">issue 15156</a>)
  <li class=bug>
    Plugin Manager’s Filter field did not work. Regression in 1.500.
    (<a href="https://issues.jenkins-ci.org/browse/JENKINS-16651">issue 16651</a>)
  <li class=bug>
    DISCOVER-able jobs break the build queue widget
    (<a href="https://issues.jenkins-ci.org/browse/JENKINS-16682">issue 16682</a>)
  <li class=rfe>
    Extension point to provide access to workspace even when node is offline
    (<a href="https://issues.jenkins-ci.org/browse/JENKINS-16454">issue 16454</a>)
  <li class=rfe>
    Extension point to listen BuildStep execution
</ul>
<h3><a name=v1.501>What's new in 1.501</a> (2013/02/10)</h3>
<ul class=image>
  <li class='major bug'>
    Reverted change in 1.500 causing serious regression in HTTPS reverse proxy setups.
    (<a href="https://issues.jenkins-ci.org/browse/JENKINS-16368">issue 16368</a>)
  <li class='major bug'>
    Getting test results from custom test mojos failed build.
    (<a href="https://issues.jenkins-ci.org/browse/JENKINS-16573">issue 16573</a>)
  <li class='major bug'>
    Restored Java 5 compatibility.
    (<a href="https://issues.jenkins-ci.org/browse/JENKINS-16554">issue 16554</a>)
  <li class=bug>
    Bogus “Build Record Root Directory” inadequately diagnosed.
    (<a href="https://issues.jenkins-ci.org/browse/JENKINS-16457">issue 16457</a>)
  <li class=bug>
    Plugin icons in the sidebar were not being properly cached.
    (<a href="https://issues.jenkins-ci.org/browse/JENKINS-16530">issue 16530</a>)
  <li class='major bug'>
    Broadly as well as deeply nested build causes overwhelmed the UI after 1.482.
    (<a href="https://issues.jenkins-ci.org/browse/JENKINS-15747">issue 15747</a>)
  <li class=bug>
    API typo <code>DependecyDeclarer</code> corrected.
  <li class=bug>
    Avoid eagerly loading builds in <b>Changes in dependency</b> or culprit list.
    (<a href="https://github.com/jenkinsci/jenkins/pull/689">pull 689</a>)
  <li class=bug>
    Run parameters do not support folders.
    (<a href="https://issues.jenkins-ci.org/browse/JENKINS-16462">issue 16462</a>)
  <li class=bug>
    Fixed RememberMe cookie signature generation.
    (<a href="https://issues.jenkins-ci.org/browse/JENKINS-16278">issue 16278</a>)
  <li class=bug>
    Fixed NullPointerException when copying from existing Maven job
    (<a href="https://issues.jenkins-ci.org/browse/JENKINS-16499">issue 16499</a>)
    
</ul>
<h3><a name=v1.500>What's new in 1.500</a> (2013/01/26)</h3>
<ul class=image>
  <li class=bug>
    Since 1.494, when signing up as a new user in the private security realm the email address was left unconfigured and a stack trace printed.
  <li class=rfe>
    Enable transparent log decompression support.
    (<a href="https://issues.jenkins-ci.org/browse/JENKINS-13655">issue 13655</a>)
  <li class=rfe>
    Display authorities at <code>/user/*</code> for convenience.
    (<a href="https://github.com/jenkinsci/jenkins/pull/577">pull 577</a>)
  <li class=bug>
    Slow rendering of view pages in large installations due to eager check whether the “People” link would show anything.
    (<a href="https://issues.jenkins-ci.org/browse/JENKINS-16244">issue 16244</a>)
  <li class=bug>
    Reduced size of memory leak in render-on-demand functionality used e.g. in configuration pages.
    (<a href="https://issues.jenkins-ci.org/browse/JENKINS-16341">issue 16341</a>)
  <li class=bug>
    Improving responsiveness of <b>People</b> page.
    (<a href="https://issues.jenkins-ci.org/browse/JENKINS-16342">issue 16342</a>)
    (<a href="https://issues.jenkins-ci.org/browse/JENKINS-16397">issue 16397</a>)
  <li class=bug>
    Exception printed to log while adding <b>Build other projects</b> post-build step.
    (<a href="https://issues.jenkins-ci.org/browse/JENKINS-16444">issue 16444</a>)
  <li class=bug>
    <code>BindException</code> when using <code>--daemon</code> with JMX.
    (<a href="https://issues.jenkins-ci.org/browse/JENKINS-14529">issue 14529</a>)
  <li class=bug>
    Improved logging and error output from SSHD in Jenkins.
  <li class=rfe>
    Linking to the <code>/threadDump</code> page from <code>/systemInfo</code> so it is discoverable.
  <li class='major bug'>
    Rekeying operation (from SECURITY-49 fix in 1.498) failed on Windows.
    (<a href="https://issues.jenkins-ci.org/browse/JENKINS-16319">issue 16319</a>)
  <li class=bug>
    JNLP slave index page failed to explain how to pass <code>-jnlpCredentials</code>.
    (<a href="https://issues.jenkins-ci.org/browse/JENKINS-16273">issue 16273</a>)
  <li class=bug>
    Links should preserve used protocol
    (<a href="https://issues.jenkins-ci.org/browse/JENKINS-16368">issue 16368</a>)
  <li class=bug>
    Don't report the same plugin twice in the update center if the filtering is in effect.
   <li class=bug>
     Accept any plugin with a 'test' goal as a test plugin in Maven jobs
     (<a href="https://issues.jenkins-ci.org/browse/JENKINS-8334">issue 8334</a>)
   <li class=rfe>
      Avoid unnecessary downloads if automatically installed tools are up-to-date
      (<a href="https://issues.jenkins-ci.org/browse/JENKINS-16215">issue 16215</a>)
</ul>
<h3><a name=v1.499>What's new in 1.499</a> (2013/01/13)</h3>
<ul class=image>
  <li class=bug>
    Fixed <tt>NoClassDefFoundError: Base64</tt> with the <tt>-jnlpCredentials</tt> option.
    (<a href="https://issues.jenkins-ci.org/browse/JENKINS-9679">issue 9679</a>)
</ul>
<h3><a name=v1.498>What's new in 1.498</a> (2013/01/07)</h3>
<ul class=image>
  <li class='major bug'>
    The master key that was protecting all the sensitive data in <tt>$JENKINS_HOME</tt> was vulnerable.
    (SECURITY-49)
</ul>
<h3><a name=v1.497>What's new in 1.497</a> (2013/01/06)</h3>
<ul class=image>
  <li class=bug>
    Delete the oldest build but it still come up on HistoryWidget
    (<a href="https://issues.jenkins-ci.org/browse/JENKINS-16194">issue 16194</a>)
</ul>

<p>
<b>Older changelogs can be found in a <a href="changelog-old.html">separate file</a></b>

</body>
</html><|MERGE_RESOLUTION|>--- conflicted
+++ resolved
@@ -74,18 +74,12 @@
 </div><!--=END=-->
 <h3><a name=v1.577>What's new in 1.577</a> (2014/08/24)</h3>
 <ul class=image>
-<<<<<<< HEAD
   <li class="major bug">
     Failure to migrate legacy user records in 1.576 properly broke Jenkins, resulted in NullPointerExceptions.
     (<a href="https://issues.jenkins-ci.org/browse/JENKINS-24317">issue 24317</a>)
   <li class="major bug">
     Jenkins did not correctly display icons contributed by plugins in 1.576.
     (<a href="https://issues.jenkins-ci.org/browse/JENKINS-24316">issue 24316</a>)
-=======
-  <li class='major bug'>
-    Failure to migrate legacy user records properly broke Jenkins.
-    (<a href="https://issues.jenkins-ci.org/browse/JENKINS-24317">issue 24317</a>)
->>>>>>> 4d104f8d
   <li class="major rfe">
     Moved JUnit reporting functionality to a plugin.
     (<a href="https://issues.jenkins-ci.org/browse/JENKINS-23263">issue 23263</a>)
