--- conflicted
+++ resolved
@@ -34,11 +34,7 @@
 
   <groupId>org.jenkins-ci.main</groupId>
   <artifactId>jenkins-parent</artifactId>
-<<<<<<< HEAD
-  <version>2.116-SNAPSHOT</version>
-=======
   <version>2.119-SNAPSHOT</version>
->>>>>>> b92db0f0
   <packaging>pom</packaging>
 
   <name>Jenkins main module</name>
@@ -97,11 +93,7 @@
     <matrix-project.version>1.4.1</matrix-project.version>
     <sorcerer.version>0.11</sorcerer.version>
     <animal.sniffer.skip>${skipTests}</animal.sniffer.skip>
-<<<<<<< HEAD
-    <access-modifier.version>1.13</access-modifier.version>
-=======
     <access-modifier.version>1.14</access-modifier.version>
->>>>>>> b92db0f0
     <access-modifier-annotation.version>${access-modifier.version}</access-modifier-annotation.version> <!-- differing only where needed for timestamped snapshots -->
     <access-modifier-checker.version>${access-modifier.version}</access-modifier-checker.version>
 
@@ -114,10 +106,6 @@
     <!-- Bundled Remoting version -->
     <remoting.version>3.20</remoting.version>
     <!-- Minimum Remoting version, which is tested for API compatibility -->
-<<<<<<< HEAD
-    <remoting.version>3.19</remoting.version>
-=======
->>>>>>> b92db0f0
     <remoting.minimum.supported.version>2.60</remoting.minimum.supported.version>
 
     <!-- TODO: JENKINS-36716 - Switch to Medium once FindBugs is cleaned up, 430 issues on Mar 10, 2018 -->
