--- conflicted
+++ resolved
@@ -86,13 +86,8 @@
 
     <changelog.url>https://www.jenkins.io/changelog</changelog.url>
 
-    <!-- TODO this is an incremental version, update to release version after https://github.com/jenkinsci/jenkins-test-harness/pull/935-->
     <!-- Bundled Remoting version -->
-<<<<<<< HEAD
-    <remoting.version>3295.vd3a_13e38380c</remoting.version>
-=======
     <remoting.version>3299.v0d0d06908537</remoting.version>
->>>>>>> f0930864
 
     <spotbugs.effort>Max</spotbugs.effort>
     <spotbugs.threshold>Medium</spotbugs.threshold>
