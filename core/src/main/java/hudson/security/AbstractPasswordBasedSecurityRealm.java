package hudson.security;

import groovy.lang.Binding;
import hudson.FilePath;
import hudson.cli.CLICommand;
<<<<<<< HEAD
import hudson.remoting.Callable;
import hudson.util.spring.BeanBuilder;
import java.io.Console;
import java.io.IOException;
import jenkins.model.Jenkins;
import jenkins.security.ImpersonatingUserDetailsService;
import jenkins.security.SecurityListener;
=======
import jenkins.model.Jenkins;
import hudson.util.spring.BeanBuilder;
import jenkins.security.MasterToSlaveCallable;
>>>>>>> 4f736a93
import org.acegisecurity.Authentication;
import org.acegisecurity.AuthenticationException;
import org.acegisecurity.AuthenticationManager;
import org.acegisecurity.BadCredentialsException;
import org.acegisecurity.providers.UsernamePasswordAuthenticationToken;
import org.acegisecurity.providers.dao.AbstractUserDetailsAuthenticationProvider;
import org.acegisecurity.userdetails.UserDetails;
import org.acegisecurity.userdetails.UserDetailsService;
import org.acegisecurity.userdetails.UsernameNotFoundException;
import org.kohsuke.args4j.Option;
import org.springframework.dao.DataAccessException;
import org.springframework.web.context.WebApplicationContext;

/**
 * Partial implementation of {@link SecurityRealm} for username/password based authentication.
 * This is a convenience base class if all you are trying to do is to check the given username
 * and password with the information stored in somewhere else, and you don't want to do anything
 * with Acegi.
 *
 * <p>
 * This {@link SecurityRealm} uses the standard login form (and a few other optional mechanisms like BASIC auth)
 * to gather the username/password information. Subtypes are responsible for authenticating this information.
 *
 * @author Kohsuke Kawaguchi
 * @since 1.317
 */
public abstract class AbstractPasswordBasedSecurityRealm extends SecurityRealm implements UserDetailsService {
    @Override
    public SecurityComponents createSecurityComponents() {
        Binding binding = new Binding();
        binding.setVariable("authenticator", new Authenticator());

        BeanBuilder builder = new BeanBuilder();
        builder.parse(Jenkins.getInstance().servletContext.getResourceAsStream("/WEB-INF/security/AbstractPasswordBasedSecurityRealm.groovy"),binding);
        WebApplicationContext context = builder.createApplicationContext();
        return new SecurityComponents(
                findBean(AuthenticationManager.class, context),
                new ImpersonatingUserDetailsService(this));
    }

    @Override
    public CliAuthenticator createCliAuthenticator(final CLICommand command) {
        return new CliAuthenticator() {
            @Option(name="--username",usage="User name to authenticate yourself to Jenkins")
            public String userName;

            @Option(name="--password",usage="Password for authentication. Note that passing a password in arguments is insecure.")
            public String password;

            @Option(name="--password-file",usage="File that contains the password")
            public String passwordFile;

            public Authentication authenticate() throws AuthenticationException, IOException, InterruptedException {
                if (userName==null)
                    return command.getTransportAuthentication();    // no authentication parameter. fallback to the transport

                if (passwordFile!=null)
                    try {
                        password = new FilePath(command.channel,passwordFile).readToString().trim();
                    } catch (IOException e) {
                        throw new BadCredentialsException("Failed to read "+passwordFile,e);
                    }
                if (password==null)
                    password = command.channel.call(new InteractivelyAskForPassword());

                if (password==null)
                    throw new BadCredentialsException("No password specified");

                UserDetails d = doAuthenticate(userName, password);
                return new UsernamePasswordAuthenticationToken(d, password, d.getAuthorities());
            }
        };
    }

    /**
     * Authenticate a login attempt.
     * This method is the heart of a {@link AbstractPasswordBasedSecurityRealm}.
     *
     * <p>
     * If the user name and the password pair matches, retrieve the information about this user and
     * return it as a {@link UserDetails} object. {@link org.acegisecurity.userdetails.User} is a convenient
     * implementation to use, but if your backend offers additional data, you may want to use your own subtype
     * so that the rest of Hudson can use those additional information (such as e-mail address --- see
     * MailAddressResolver.)
     *
     * <p>
     * Properties like {@link UserDetails#getPassword()} make no sense, so just return an empty value from it.
     * The only information that you need to pay real attention is {@link UserDetails#getAuthorities()}, which
     * is a list of roles/groups that the user is in. At minimum, this must contain {@link #AUTHENTICATED_AUTHORITY}
     * (which indicates that this user is authenticated and not anonymous), but if your backend supports a notion
     * of groups, you should make sure that the authorities contain one entry per one group. This enables
     * users to control authorization based on groups.
     *
     * <p>
     * If the user name and the password pair doesn't match, throw {@link AuthenticationException} to reject the login
     * attempt.
     */
    protected abstract UserDetails authenticate(String username, String password) throws AuthenticationException;

    private UserDetails doAuthenticate(String username, String password) throws AuthenticationException {
        try {
            UserDetails user = authenticate(username, password);
            SecurityListener.fireAuthenticated(user);
            return user;
        } catch (AuthenticationException x) {
            SecurityListener.fireFailedToAuthenticate(username);
            throw x;
        }
    }

    /**
     * Retrieves information about an user by its name.
     *
     * <p>
     * This method is used, for example, to validate if the given token is a valid user name when the user is configuring an ACL.
     * This is an optional method that improves the user experience. If your backend doesn't support
     * a query like this, just always throw {@link UsernameNotFoundException}.
     */
    @Override
    public abstract UserDetails loadUserByUsername(String username) throws UsernameNotFoundException, DataAccessException;

    /**
     * Retrieves information about a group by its name.
     *
     * This method is the group version of the {@link #loadUserByUsername(String)}.
     */
    @Override
    public abstract GroupDetails loadGroupByGroupname(String groupname) throws UsernameNotFoundException, DataAccessException;

    class Authenticator extends AbstractUserDetailsAuthenticationProvider {
        protected void additionalAuthenticationChecks(UserDetails userDetails, UsernamePasswordAuthenticationToken authentication) throws AuthenticationException {
            // authentication is assumed to be done already in the retrieveUser method
        }

        protected UserDetails retrieveUser(String username, UsernamePasswordAuthenticationToken authentication) throws AuthenticationException {
            return doAuthenticate(username,authentication.getCredentials().toString());
        }
    }

    /**
     * Asks for the password.
     */
<<<<<<< HEAD
    private static class InteractivelyAskForPassword implements Callable<String,IOException> {
=======
    private static class InteractivelyAskForPassword extends MasterToSlaveCallable<String,IOException> {
        @IgnoreJRERequirement
>>>>>>> 4f736a93
        public String call() throws IOException {
            Console console = System.console();
            if (console == null)    return null;    // no terminal

            char[] w = console.readPassword("Password:");
            if (w==null)    return null;
            return new String(w);
        }

        private static final long serialVersionUID = 1L;
    }
}<|MERGE_RESOLUTION|>--- conflicted
+++ resolved
@@ -3,19 +3,13 @@
 import groovy.lang.Binding;
 import hudson.FilePath;
 import hudson.cli.CLICommand;
-<<<<<<< HEAD
-import hudson.remoting.Callable;
 import hudson.util.spring.BeanBuilder;
 import java.io.Console;
 import java.io.IOException;
 import jenkins.model.Jenkins;
 import jenkins.security.ImpersonatingUserDetailsService;
 import jenkins.security.SecurityListener;
-=======
-import jenkins.model.Jenkins;
-import hudson.util.spring.BeanBuilder;
 import jenkins.security.MasterToSlaveCallable;
->>>>>>> 4f736a93
 import org.acegisecurity.Authentication;
 import org.acegisecurity.AuthenticationException;
 import org.acegisecurity.AuthenticationManager;
@@ -158,12 +152,7 @@
     /**
      * Asks for the password.
      */
-<<<<<<< HEAD
-    private static class InteractivelyAskForPassword implements Callable<String,IOException> {
-=======
     private static class InteractivelyAskForPassword extends MasterToSlaveCallable<String,IOException> {
-        @IgnoreJRERequirement
->>>>>>> 4f736a93
         public String call() throws IOException {
             Console console = System.console();
             if (console == null)    return null;    // no terminal
