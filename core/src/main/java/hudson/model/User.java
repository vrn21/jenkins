--- conflicted
+++ resolved
@@ -446,42 +446,8 @@
             byNameLock.readLock().unlock();
         }
         final File configFile = getConfigFileFor(id);
-<<<<<<< HEAD
-        if (unsanitizedLegacyConfigFile.exists() && !unsanitizedLegacyConfigFile.equals(configFile)) {
-=======
-        if (u == null && !configFile.isFile() && !configFile.getParentFile().isDirectory()) {
-            // check for legacy users and migrate if safe to do so.
-            File[] legacy = getLegacyConfigFilesFor(id);
-            if (legacy != null && legacy.length > 0) {
-                for (File legacyUserDir : legacy) {
-                    final XmlFile legacyXml = new XmlFile(XSTREAM, new File(legacyUserDir, "config.xml"));
-                    try {
-                        Object o = legacyXml.read();
-                        if (o instanceof User) {
-                            if (idStrategy().equals(id, legacyUserDir.getName()) && !idStrategy().filenameOf(legacyUserDir.getName())
-                                    .equals(legacyUserDir.getName())) {
-                                if (!legacyUserDir.renameTo(configFile.getParentFile())) {
-                                    LOGGER.log(Level.WARNING, "Failed to migrate user record from {0} to {1}",
-                                            new Object[]{legacyUserDir, configFile.getParentFile()});
-                                }
-                                break;
-                            }
-                        } else {
-                            LOGGER.log(Level.FINE, "Unexpected object loaded from {0}: {1}",
-                                    new Object[]{ legacyUserDir, o });
-                        }
-                    } catch (IOException e) {
-                        LOGGER.log(Level.FINE, String.format("Exception trying to load user from %s: %s",
-                                new Object[]{ legacyUserDir, e.getMessage() }), e);
-                    }
-                }
-            }
-        }
-
-        File unsanitizedLegacyConfigFile = getUnsanitizedLegacyConfigFileFor(id);
         boolean mustMigrateLegacyConfig = isMigrationRequiredForLegacyConfigFile(unsanitizedLegacyConfigFile, configFile);
         if (mustMigrateLegacyConfig) {
->>>>>>> 8697bdff
             File ancestor = unsanitizedLegacyConfigFile.getParentFile();
             if (!configFile.exists()) {
                 try {
