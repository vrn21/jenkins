--- conflicted
+++ resolved
@@ -547,7 +547,6 @@
             return size;
         }
 
-<<<<<<< HEAD
         /**
          *
          * @return A long value representing the time the file was last modified, measured in milliseconds since
@@ -569,10 +568,10 @@
             final Calendar cal = new GregorianCalendar();
             cal.setTimeInMillis(lastModified);
             return cal;
-=======
+        }
+
         public static Path createNotReadableVersionOf(Path that){
             return new Path(that.href, that.title, that.isFolder, that.size, false);
->>>>>>> 748e2f32
         }
 
         private static final long serialVersionUID = 1L;
