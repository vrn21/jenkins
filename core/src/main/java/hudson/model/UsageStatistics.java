/*
 * The MIT License
 * 
 * Copyright (c) 2004-2010, Sun Microsystems, Inc., Kohsuke Kawaguchi
 * 
 * Permission is hereby granted, free of charge, to any person obtaining a copy
 * of this software and associated documentation files (the "Software"), to deal
 * in the Software without restriction, including without limitation the rights
 * to use, copy, modify, merge, publish, distribute, sublicense, and/or sell
 * copies of the Software, and to permit persons to whom the Software is
 * furnished to do so, subject to the following conditions:
 * 
 * The above copyright notice and this permission notice shall be included in
 * all copies or substantial portions of the Software.
 * 
 * THE SOFTWARE IS PROVIDED "AS IS", WITHOUT WARRANTY OF ANY KIND, EXPRESS OR
 * IMPLIED, INCLUDING BUT NOT LIMITED TO THE WARRANTIES OF MERCHANTABILITY,
 * FITNESS FOR A PARTICULAR PURPOSE AND NONINFRINGEMENT. IN NO EVENT SHALL THE
 * AUTHORS OR COPYRIGHT HOLDERS BE LIABLE FOR ANY CLAIM, DAMAGES OR OTHER
 * LIABILITY, WHETHER IN AN ACTION OF CONTRACT, TORT OR OTHERWISE, ARISING FROM,
 * OUT OF OR IN CONNECTION WITH THE SOFTWARE OR THE USE OR OTHER DEALINGS IN
 * THE SOFTWARE.
 */
package hudson.model;

import com.trilead.ssh2.crypto.Base64;
import hudson.PluginWrapper;
import hudson.Util;
import hudson.Extension;
import hudson.node_monitors.ArchitectureMonitor.DescriptorImpl;
import hudson.util.IOUtils;
import hudson.util.Secret;
import static hudson.util.TimeUnit2.DAYS;

import jenkins.model.Jenkins;
import net.sf.json.JSONObject;
import org.apache.commons.io.output.ByteArrayOutputStream;
import org.kohsuke.stapler.StaplerRequest;

import javax.crypto.Cipher;
import javax.crypto.CipherOutputStream;
import javax.crypto.KeyGenerator;
import javax.crypto.SecretKey;
import javax.crypto.CipherInputStream;
import javax.crypto.spec.IvParameterSpec;
import javax.crypto.spec.SecretKeySpec;
import java.io.IOException;
import java.io.OutputStreamWriter;
import java.io.FilterOutputStream;
import java.io.OutputStream;
import java.io.FilterInputStream;
import java.io.InputStream;
import java.io.DataInputStream;
import java.security.GeneralSecurityException;
import java.security.Key;
import java.security.KeyFactory;
import java.security.PublicKey;
import java.security.interfaces.RSAKey;
import java.security.interfaces.RSAPublicKey;
import java.security.spec.X509EncodedKeySpec;
import java.util.ArrayList;
import java.util.List;
import com.jcraft.jzlib.GZIPOutputStream;

/**
 * @author Kohsuke Kawaguchi
 */
@Extension
public class UsageStatistics extends PageDecorator {
    private final String keyImage;

    /**
     * Lazily computed {@link PublicKey} representation of {@link #keyImage}.
     */
    private volatile transient RSAPublicKey key;

    /**
     * When was the last time we asked a browser to send the usage stats for us?
     */
    private volatile transient long lastAttempt = -1;

    public UsageStatistics() {
        this(DEFAULT_KEY_BYTES);
    }

    /**
     * Creates an instance with a specific public key image.
     */
    public UsageStatistics(String keyImage) {
        this.keyImage = keyImage;
        load();
    }

    /**
     * Returns true if it's time for us to check for new version.
     */
    public boolean isDue() {
<<<<<<< HEAD
        final Jenkins j = Jenkins.getInstanceOrNull(); // TODO getInsance once JENKINS-33377 is merged
        // user opted out or Jenkins not fully initialized. no data collection.
        if (j == null || j.isUsageStatisticsCollected() || DISABLED || COMPLETED.compareTo(j.getInitLevel()) > 0) {
            return false;
        }

=======
        // user opted out. no data collection.
        if(!Jenkins.getInstance().isUsageStatisticsCollected() || DISABLED)     return false;
        
>>>>>>> 4107d863
        long now = System.currentTimeMillis();
        if(now - lastAttempt > DAY) {
            lastAttempt = now;
            return true;
        }
        return false;
    }

    private RSAPublicKey getKey() {
        try {
            if (key == null) {
                KeyFactory keyFactory = KeyFactory.getInstance("RSA");
                key = (RSAPublicKey)keyFactory.generatePublic(new X509EncodedKeySpec(Util.fromHexString(keyImage)));
            }
            return key;
        } catch (GeneralSecurityException e) {
            throw new Error(e); // impossible
        }
    }

    /**
     * Gets the encrypted usage stat data to be sent to the Hudson server.
     */
    public String getStatData() throws IOException {
        Jenkins j = Jenkins.getInstance();

        JSONObject o = new JSONObject();
        o.put("stat",1);
        o.put("install", j.getLegacyInstanceId());
        o.put("servletContainer", j.servletContext.getServerInfo());
        o.put("version", Jenkins.VERSION);

        List<JSONObject> nodes = new ArrayList<JSONObject>();
        for( Computer c : j.getComputers() ) {
            JSONObject  n = new JSONObject();
            if(c.getNode()==j) {
                n.put("master",true);
                n.put("jvm-vendor", System.getProperty("java.vm.vendor"));
                n.put("jvm-name", System.getProperty("java.vm.name"));
                n.put("jvm-version", System.getProperty("java.version"));
            }
            n.put("executors",c.getNumExecutors());
            DescriptorImpl descriptor = j.getDescriptorByType(DescriptorImpl.class);
            n.put("os", descriptor.get(c));
            nodes.add(n);
        }
        o.put("nodes",nodes);

        List<JSONObject> plugins = new ArrayList<JSONObject>();
        for( PluginWrapper pw : j.getPluginManager().getPlugins() ) {
            if(!pw.isActive())  continue;   // treat disabled plugins as if they are uninstalled
            JSONObject p = new JSONObject();
            p.put("name",pw.getShortName());
            p.put("version",pw.getVersion());
            plugins.add(p);
        }
        o.put("plugins",plugins);

        JSONObject jobs = new JSONObject();
        List<TopLevelItem> items = j.getAllItems(TopLevelItem.class);
        for (TopLevelItemDescriptor d : Items.all()) {
            int cnt=0;
            for (TopLevelItem item : items) {
                if(item.getDescriptor()==d)
                    cnt++;
            }
            jobs.put(d.getJsonSafeClassName(),cnt);
        }
        o.put("jobs",jobs);

        try {
            ByteArrayOutputStream baos = new ByteArrayOutputStream();

            // json -> UTF-8 encode -> gzip -> encrypt -> base64 -> string
            OutputStreamWriter w = new OutputStreamWriter(new GZIPOutputStream(new CombinedCipherOutputStream(baos,getKey(),"AES")), "UTF-8");
            try {
                o.write(w);
            } finally {
                IOUtils.closeQuietly(w);
            }

            return new String(Base64.encode(baos.toByteArray()));
        } catch (GeneralSecurityException e) {
            throw new Error(e); // impossible
        }
    }

    @Override
    public boolean configure(StaplerRequest req, JSONObject json) throws FormException {
        try {
            // for backward compatibility reasons, this configuration is stored in Jenkins
            Jenkins.getInstance().setNoUsageStatistics(json.has("usageStatisticsCollected") ? null : true);
            return true;
        } catch (IOException e) {
            throw new FormException(e,"usageStatisticsCollected");
        }
    }

    /**
     * Asymmetric cipher is slow and in case of Sun RSA implementation it can only encyrypt the first block.
     *
     * So first create a symmetric key, then place this key in the beginning of the stream by encrypting it
     * with the asymmetric cipher. The rest of the stream will be encrypted by a symmetric cipher.
     */
    public static final class CombinedCipherOutputStream extends FilterOutputStream {
        public CombinedCipherOutputStream(OutputStream out, Cipher asym, String algorithm) throws IOException, GeneralSecurityException {
            super(out);

            // create a new symmetric cipher key used for this stream
            String keyAlgorithm = getKeyAlgorithm(algorithm);
            SecretKey symKey = KeyGenerator.getInstance(keyAlgorithm).generateKey();

            // place the symmetric key by encrypting it with asymmetric cipher
            out.write(asym.doFinal(symKey.getEncoded()));

            // the rest of the data will be encrypted by this symmetric cipher
            Cipher sym = Secret.getCipher(algorithm);
            sym.init(Cipher.ENCRYPT_MODE,symKey, keyAlgorithm.equals(algorithm) ? null : new IvParameterSpec(symKey.getEncoded()));
            super.out = new CipherOutputStream(out,sym);
        }

        public CombinedCipherOutputStream(OutputStream out, RSAKey key, String algorithm) throws IOException, GeneralSecurityException {
            this(out,toCipher(key,Cipher.ENCRYPT_MODE),algorithm);
        }
    }

    /**
     * The opposite of the {@link CombinedCipherOutputStream}.
     */
    public static final class CombinedCipherInputStream extends FilterInputStream {
        /**
         * @param keyLength
         *      Block size of the asymmetric cipher, in bits. I thought I can get it from {@code asym.getBlockSize()}
         *      but that doesn't work with Sun's implementation.
         */
        public CombinedCipherInputStream(InputStream in, Cipher asym, String algorithm, int keyLength) throws IOException, GeneralSecurityException {
            super(in);

            String keyAlgorithm = getKeyAlgorithm(algorithm);

            // first read the symmetric key cipher
            byte[] symKeyBytes = new byte[keyLength/8];
            new DataInputStream(in).readFully(symKeyBytes);
            SecretKey symKey = new SecretKeySpec(asym.doFinal(symKeyBytes),keyAlgorithm);

            // the rest of the data will be decrypted by this symmetric cipher
            Cipher sym = Secret.getCipher(algorithm);
            sym.init(Cipher.DECRYPT_MODE,symKey, keyAlgorithm.equals(algorithm) ? null : new IvParameterSpec(symKey.getEncoded()));
            super.in = new CipherInputStream(in,sym);
        }

        public CombinedCipherInputStream(InputStream in, RSAKey key, String algorithm) throws IOException, GeneralSecurityException {
            this(in,toCipher(key,Cipher.DECRYPT_MODE),algorithm,key.getModulus().bitLength());
        }
    }

    private static String getKeyAlgorithm(String algorithm) {
        int index = algorithm.indexOf('/');
        return (index>0)?algorithm.substring(0,index):algorithm;
    }

    private static Cipher toCipher(RSAKey key, int mode) throws GeneralSecurityException {
        Cipher cipher = Cipher.getInstance("RSA");
        cipher.init(mode, (Key)key);
        return cipher;
    }

    /**
     * Public key to encrypt the usage statistics
     */
    private static final String DEFAULT_KEY_BYTES = "30819f300d06092a864886f70d010101050003818d0030818902818100c14970473bd90fd1f2d20e4fa6e36ea21f7d46db2f4104a3a8f2eb097d6e26278dfadf3fe9ed05bbbb00a4433f4b7151e6683a169182e6ff2f6b4f2bb6490b2cddef73148c37a2a7421fc75f99fb0fadab46f191806599a208652f4829fd6f76e13195fb81ff3f2fce15a8e9a85ebe15c07c90b34ebdb416bd119f0d74105f3b0203010001";

    private static final long DAY = DAYS.toMillis(1);

    public static boolean DISABLED = Boolean.getBoolean(UsageStatistics.class.getName()+".disabled");
}<|MERGE_RESOLUTION|>--- conflicted
+++ resolved
@@ -95,18 +95,9 @@
      * Returns true if it's time for us to check for new version.
      */
     public boolean isDue() {
-<<<<<<< HEAD
-        final Jenkins j = Jenkins.getInstanceOrNull(); // TODO getInsance once JENKINS-33377 is merged
-        // user opted out or Jenkins not fully initialized. no data collection.
-        if (j == null || j.isUsageStatisticsCollected() || DISABLED || COMPLETED.compareTo(j.getInitLevel()) > 0) {
-            return false;
-        }
-
-=======
         // user opted out. no data collection.
         if(!Jenkins.getInstance().isUsageStatisticsCollected() || DISABLED)     return false;
         
->>>>>>> 4107d863
         long now = System.currentTimeMillis();
         if(now - lastAttempt > DAY) {
             lastAttempt = now;
