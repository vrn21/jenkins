--- conflicted
+++ resolved
@@ -521,13 +521,6 @@
             // Will generally only work if called after job loading:
             return j.getItemByFullName(fullName);
         }
-<<<<<<< HEAD
-    }
-
-    public Descriptor getDescriptorByName(String className) {
-        return Jenkins.getInstance().getDescriptorByName(className);
-=======
->>>>>>> 6e9ac291
     }
 
     /**
