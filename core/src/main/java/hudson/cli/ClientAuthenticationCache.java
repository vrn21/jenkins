--- conflicted
+++ resolved
@@ -136,19 +136,10 @@
             save();
     }
 
-<<<<<<< HEAD
-    private void save() throws IOException, InterruptedException {
+    @VisibleForTesting
+    void save() throws IOException, InterruptedException {
         try (OutputStream os = store.write()) {
             props.store(os, "Credential store");
-=======
-    @VisibleForTesting
-    void save() throws IOException, InterruptedException {
-        OutputStream os = store.write();
-        try {
-            props.store(os,"Credential store");
-        } finally {
-            os.close();
->>>>>>> d6773274
         }
         // try to protect this file from other users, if we can.
         store.chmod(0600);
