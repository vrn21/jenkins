package jenkins.install;

import static org.apache.commons.io.FileUtils.readFileToString;
import static org.apache.commons.lang.StringUtils.defaultIfBlank;

import java.io.IOException;
import java.util.HashMap;
import java.util.Locale;
import java.util.Map;
import java.util.UUID;
import java.util.logging.Level;
import java.util.logging.Logger;

import javax.annotation.CheckForNull;
import javax.servlet.Filter;
import javax.servlet.FilterChain;
import javax.servlet.FilterConfig;
import javax.servlet.ServletException;
import javax.servlet.ServletRequest;
import javax.servlet.ServletResponse;
import javax.servlet.http.HttpServletRequest;
import javax.servlet.http.HttpServletRequestWrapper;
import javax.servlet.http.HttpServletResponse;
import javax.servlet.http.HttpSession;

<<<<<<< HEAD
import jenkins.model.JenkinsLocationConfiguration;
=======
import jenkins.security.seed.UserSeedProperty;
>>>>>>> 8c490d14
import jenkins.util.SystemProperties;
import jenkins.util.UrlHelper;
import org.acegisecurity.Authentication;
import org.acegisecurity.context.SecurityContextHolder;
import org.acegisecurity.providers.UsernamePasswordAuthenticationToken;
import org.acegisecurity.userdetails.UsernameNotFoundException;
import org.kohsuke.accmod.Restricted;
import org.kohsuke.accmod.restrictions.NoExternalUse;
import org.kohsuke.stapler.HttpResponse;
import org.kohsuke.stapler.QueryParameter;
import org.kohsuke.stapler.StaplerRequest;
import org.kohsuke.stapler.StaplerResponse;

import hudson.BulkChange;
import hudson.Extension;
import hudson.FilePath;
import hudson.ProxyConfiguration;
import hudson.model.PageDecorator;
import hudson.model.UpdateCenter;
import hudson.model.UpdateSite;
import hudson.model.User;
import hudson.security.AccountCreationFailedException;
import hudson.security.FullControlOnceLoggedInAuthorizationStrategy;
import hudson.security.HudsonPrivateSecurityRealm;
import hudson.security.SecurityRealm;
import hudson.security.csrf.CrumbIssuer;
import hudson.security.csrf.DefaultCrumbIssuer;
import hudson.util.HttpResponses;
import hudson.util.PluginServletFilter;
import hudson.util.VersionNumber;
import java.io.File;
import java.net.HttpRetryException;
import java.net.HttpURLConnection;
import java.net.URL;
import java.net.URLConnection;
import java.util.Arrays;
import java.util.HashSet;
import java.util.Iterator;
import java.util.List;
import jenkins.CLI;

import jenkins.model.Jenkins;
import jenkins.security.s2m.AdminWhitelistRule;
import net.sf.json.JSONArray;
import net.sf.json.JSONObject;
import org.apache.commons.io.FileUtils;
import org.apache.commons.io.IOUtils;
import org.kohsuke.accmod.restrictions.DoNotUse;
import org.kohsuke.stapler.interceptor.RequirePOST;

/**
 * A Jenkins instance used during first-run to provide a limited set of services while
 * initial installation is in progress
 * 
 * @since 2.0
 */
@Restricted(NoExternalUse.class)
@Extension
public class SetupWizard extends PageDecorator {
    public SetupWizard() {
        checkFilter();
    }

    /**
     * The security token parameter name
     */
    public static String initialSetupAdminUserName = "admin";

    private static final Logger LOGGER = Logger.getLogger(SetupWizard.class.getName());
    
    /**
     * Initialize the setup wizard, this will process any current state initializations
     */
    /*package*/ void init(boolean newInstall) throws IOException, InterruptedException {
        Jenkins jenkins = Jenkins.get();
        
        if(newInstall) {
            // this was determined to be a new install, don't run the update wizard here
            setCurrentLevel(Jenkins.getVersion());
            
            // Create an admin user by default with a 
            // difficult password
            FilePath iapf = getInitialAdminPasswordFile();
            if(jenkins.getSecurityRealm() == null || jenkins.getSecurityRealm() == SecurityRealm.NO_AUTHENTICATION) { // this seems very fragile
                try (BulkChange bc = new BulkChange(jenkins)) {
                    HudsonPrivateSecurityRealm securityRealm = new HudsonPrivateSecurityRealm(false, false, null);
                    jenkins.setSecurityRealm(securityRealm);
                    String randomUUID = UUID.randomUUID().toString().replace("-", "").toLowerCase(Locale.ENGLISH);
    
                    // create an admin user
                    securityRealm.createAccount(SetupWizard.initialSetupAdminUserName, randomUUID);
    
                    // JENKINS-33599 - write to a file in the jenkins home directory
                    // most native packages of Jenkins creates a machine user account 'jenkins' to run Jenkins,
                    // and use group 'jenkins' for admins. So we allow groups to read this file
                    iapf.touch(System.currentTimeMillis());
                    iapf.chmod(0640);
                    iapf.write(randomUUID + System.lineSeparator(), "UTF-8");
                    
    
                    // Lock Jenkins down:
                    FullControlOnceLoggedInAuthorizationStrategy authStrategy = new FullControlOnceLoggedInAuthorizationStrategy();
                    authStrategy.setAllowAnonymousRead(false);
                    jenkins.setAuthorizationStrategy(authStrategy);
    
                    // Disable jnlp by default, but honor system properties
                    jenkins.setSlaveAgentPort(SystemProperties.getInteger(Jenkins.class.getName()+".slaveAgentPort",-1));

                    // Disable CLI over Remoting
                    CLI.get().setEnabled(false);

                    // Disable old Non-Encrypted protocols ()
                    HashSet<String> newProtocols = new HashSet<>(jenkins.getAgentProtocols());
                    newProtocols.removeAll(Arrays.asList(
                            "JNLP2-connect", "JNLP-connect", "CLI-connect"   
                    ));
                    jenkins.setAgentProtocols(newProtocols);
                    
                    // require a crumb issuer
                    jenkins.setCrumbIssuer(new DefaultCrumbIssuer(SystemProperties.getBoolean(Jenkins.class.getName() + ".crumbIssuerProxyCompatibility",false)));
    
                    // set master -> slave security:
                    jenkins.getInjector().getInstance(AdminWhitelistRule.class)
                        .setMasterKillSwitch(false);
                
                    jenkins.save(); // TODO could probably be removed since some of the above setters already call save
                    bc.commit();
                }
            }
    
            if(iapf.exists()) {
                String setupKey = iapf.readToString().trim();
                String ls = System.lineSeparator();
                LOGGER.info(ls + ls + "*************************************************************" + ls
                        + "*************************************************************" + ls
                        + "*************************************************************" + ls
                        + ls
                        + "Jenkins initial setup is required. An admin user has been created and "
                        + "a password generated." + ls
                        + "Please use the following password to proceed to installation:" + ls
                        + ls
                        + setupKey + ls
                        + ls
                        + "This may also be found at: " + iapf.getRemote() + ls
                        + ls
                        + "*************************************************************" + ls
                        + "*************************************************************" + ls
                        + "*************************************************************" + ls);
            }
        }

        try {
            // Make sure plugin metadata is up to date
            UpdateCenter.updateDefaultSite();
        } catch (Exception e) {
            LOGGER.log(Level.WARNING, e.getMessage(), e);
        }
    }

    private void setUpFilter() {
        try {
            if (!PluginServletFilter.hasFilter(FORCE_SETUP_WIZARD_FILTER)) {
                PluginServletFilter.addFilter(FORCE_SETUP_WIZARD_FILTER);
            }
        } catch (ServletException e) {
            throw new RuntimeException("Unable to add PluginServletFilter for the SetupWizard", e);
        }
    }

    private void tearDownFilter() {
        try {
            if (PluginServletFilter.hasFilter(FORCE_SETUP_WIZARD_FILTER)) {
                PluginServletFilter.removeFilter(FORCE_SETUP_WIZARD_FILTER);
            }
        } catch (ServletException e) {
            throw new RuntimeException("Unable to remove PluginServletFilter for the SetupWizard", e);
        }
    }
 
    /**
     * Indicates a generated password should be used - e.g. this is a new install, no security realm set up
     */
    @SuppressWarnings("unused") // used by jelly
    public boolean isUsingSecurityToken() {
        try {
            return !Jenkins.get().getInstallState().isSetupComplete()
                    && isUsingSecurityDefaults();
        } catch (Exception e) {
            // ignore
        }
        return false;
    }

    /**
     * Determines if the security settings seem to match the defaults. Here, we only
     * really care about and test for HudsonPrivateSecurityRealm and the user setup.
     * Other settings are irrelevant.
     */
    /*package*/ boolean isUsingSecurityDefaults() {
        Jenkins j = Jenkins.get();
        if (j.getSecurityRealm() instanceof HudsonPrivateSecurityRealm) {
            HudsonPrivateSecurityRealm securityRealm = (HudsonPrivateSecurityRealm)j.getSecurityRealm();
            try {
                if(securityRealm.getAllUsers().size() == 1) {
                    HudsonPrivateSecurityRealm.Details details = securityRealm.loadUserByUsername(SetupWizard.initialSetupAdminUserName);
                    FilePath iapf = getInitialAdminPasswordFile();
                    if (iapf.exists()) {
                        if (details.isPasswordCorrect(iapf.readToString().trim())) {
                            return true;
                        }
                    }
                }
            } catch(UsernameNotFoundException | IOException | InterruptedException e) {
                return false; // Not initial security setup if no transitional admin user / password found
            }
        }
        return false;
    }

    /**
     * Called during the initial setup to create an admin user
     */
    @RequirePOST
    @Restricted(NoExternalUse.class)
    public HttpResponse doCreateAdminUser(StaplerRequest req, StaplerResponse rsp) throws IOException {
        Jenkins j = Jenkins.getInstance();

        j.checkPermission(Jenkins.ADMINISTER);

        // This will be set up by default. if not, something changed, ok to fail
        HudsonPrivateSecurityRealm securityRealm = (HudsonPrivateSecurityRealm) j.getSecurityRealm();

        User admin = securityRealm.getUser(SetupWizard.initialSetupAdminUserName);
        try {
            if (admin != null) {
                admin.delete(); // assume the new user may well be 'admin'
            }
<<<<<<< HEAD

            User newUser = securityRealm.createAccountFromSetupWizard(req);
            if (admin != null) {
                admin = null;
=======
            
            User u = securityRealm.createAccountByAdmin(req, rsp, "/jenkins/install/SetupWizard/setupWizardFirstUser.jelly", null);
            if (u != null) {
                if(admin != null) {
                    admin = null;
                }
                
                // Success! Delete the temporary password file:
                try {
                    getInitialAdminPasswordFile().delete();
                } catch (InterruptedException e) {
                    throw new IOException(e);
                }
                
                InstallUtil.proceedToNextStateFrom(InstallState.CREATE_ADMIN_USER);
                
                // ... and then login
                Authentication a = new UsernamePasswordAuthenticationToken(u.getId(),req.getParameter("password1"));
                a = securityRealm.getSecurityComponents().manager.authenticate(a);
                SecurityContextHolder.getContext().setAuthentication(a);

                HttpSession session = req.getSession(false);
                if (session != null) {
                    // avoid session fixation
                    session.invalidate();
                }
                HttpSession newSession = req.getSession(true);

                UserSeedProperty userSeed = u.getProperty(UserSeedProperty.class);
                String sessionSeed = userSeed.getSeed();
                // include the new seed
                newSession.setAttribute(UserSeedProperty.USER_SESSION_SEED, sessionSeed);

                CrumbIssuer crumbIssuer = Jenkins.getInstance().getCrumbIssuer();
                JSONObject data = new JSONObject();
                if (crumbIssuer != null) {
                    data.accumulate("crumbRequestField", crumbIssuer.getCrumbRequestField()).accumulate("crumb", crumbIssuer.getCrumb(req));
                }
                return HttpResponses.okJSON(data);
            } else {
                return HttpResponses.okJSON();
>>>>>>> 8c490d14
            }

            // Success! Delete the temporary password file:
            try {
                getInitialAdminPasswordFile().delete();
            } catch (InterruptedException e) {
                throw new IOException(e);
            }

            InstallUtil.proceedToNextStateFrom(InstallState.CREATE_ADMIN_USER);

            // ... and then login
            Authentication auth = new UsernamePasswordAuthenticationToken(newUser.getId(), req.getParameter("password1"));
            auth = securityRealm.getSecurityComponents().manager.authenticate(auth);
            SecurityContextHolder.getContext().setAuthentication(auth);
            CrumbIssuer crumbIssuer = Jenkins.getInstance().getCrumbIssuer();
            JSONObject data = new JSONObject();
            if (crumbIssuer != null) {
                data.accumulate("crumbRequestField", crumbIssuer.getCrumbRequestField()).accumulate("crumb", crumbIssuer.getCrumb(req));
            }
            return HttpResponses.okJSON(data);
        } catch (AccountCreationFailedException e) {
            /*
            Return Unprocessable Entity from WebDAV. While this is not technically in the HTTP/1.1 standard, browsers
            seem to accept this. 400 Bad Request is technically inappropriate because that implies invalid *syntax*,
            not incorrect data. The client only cares about it being >200 anyways.
             */
            rsp.setStatus(422);
            return HttpResponses.forwardToView(securityRealm, "/jenkins/install/SetupWizard/setupWizardFirstUser.jelly");
        } finally {
            if (admin != null) {
                admin.save(); // recreate this initial user if something failed
            }
        }
    }
    
    @RequirePOST
    @Restricted(NoExternalUse.class)
    public HttpResponse doConfigureInstance(StaplerRequest req, @QueryParameter String rootUrl) {
        Jenkins.get().checkPermission(Jenkins.ADMINISTER);
        
        Map<String, String> errors = new HashMap<>();
        // pre-check data
        checkRootUrl(errors, rootUrl);
        
        if(!errors.isEmpty()){
            return HttpResponses.errorJSON(Messages.SetupWizard_ConfigureInstance_ValidationErrors(), errors);
        }
        
        // use the parameters to configure the instance
        useRootUrl(errors, rootUrl);
        
        if(!errors.isEmpty()){
            return HttpResponses.errorJSON(Messages.SetupWizard_ConfigureInstance_ValidationErrors(), errors);
        }
        
        InstallUtil.proceedToNextStateFrom(InstallState.CONFIGURE_INSTANCE);

        CrumbIssuer crumbIssuer = Jenkins.get().getCrumbIssuer();
        JSONObject data = new JSONObject();
        if (crumbIssuer != null) {
            data.accumulate("crumbRequestField", crumbIssuer.getCrumbRequestField()).accumulate("crumb", crumbIssuer.getCrumb(req));
        }
        return HttpResponses.okJSON(data);
    }
    
    private void checkRootUrl(Map<String, String> errors, @CheckForNull String rootUrl){
        if(rootUrl == null){
            errors.put("rootUrl", Messages.SetupWizard_ConfigureInstance_RootUrl_Empty());
            return;
        }
        if(!UrlHelper.isValidRootUrl(rootUrl)){
            errors.put("rootUrl", Messages.SetupWizard_ConfigureInstance_RootUrl_Invalid());
        }
    }
    
    private void useRootUrl(Map<String, String> errors, @CheckForNull String rootUrl){
        LOGGER.log(Level.FINE, "Root URL set during SetupWizard to {0}", new Object[]{ rootUrl });
        JenkinsLocationConfiguration.getOrDie().setUrl(rootUrl);
    }

    /*package*/ void setCurrentLevel(VersionNumber v) throws IOException {
        FileUtils.writeStringToFile(getUpdateStateFile(), v.toString());
    }
    
    /**
     * File that captures the state of upgrade.
     *
     * This file records the version number that the installation has upgraded to.
     */
    /*package*/ static File getUpdateStateFile() {
        return new File(Jenkins.get().getRootDir(),"jenkins.install.UpgradeWizard.state");
    }
    
    /**
     * What is the version the upgrade wizard has run the last time and upgraded to?.
     * If {@link #getUpdateStateFile()} is missing, presumes the baseline is 1.0
     * @return Current baseline. {@code null} if it cannot be retrieved.
     */
    @Restricted(NoExternalUse.class)
    @CheckForNull
    public VersionNumber getCurrentLevel() {
        VersionNumber from = new VersionNumber("1.0");
        File state = getUpdateStateFile();
        if (state.exists()) {
            try {
                from = new VersionNumber(defaultIfBlank(readFileToString(state), "1.0").trim());
            } catch (IOException ex) {
                LOGGER.log(Level.SEVERE, "Cannot read the current version file", ex);
                return null;
            }
        }
        return from;
    }
    
    /**
     * Returns the initial plugin list in JSON format
     */
    @Restricted(DoNotUse.class) // WebOnly
    public HttpResponse doPlatformPluginList() throws IOException {
        SetupWizard setupWizard = Jenkins.get().getSetupWizard();
        if (setupWizard != null) {
            if (InstallState.UPGRADE.equals(Jenkins.get().getInstallState())) {
                JSONArray initialPluginData = getPlatformPluginUpdates();
                if(initialPluginData != null) {
                    return HttpResponses.okJSON(initialPluginData);
                }
            } else {
                JSONArray initialPluginData = getPlatformPluginList();
                if(initialPluginData != null) {
                    return HttpResponses.okJSON(initialPluginData);
                }
            }
        }
        return HttpResponses.okJSON();
    }
    
    /**
     * Returns whether the system needs a restart, and if it is supported
     * e.g. { restartRequired: true, restartSupported: false }
     */
    @Restricted(DoNotUse.class) // WebOnly
    public HttpResponse doRestartStatus() throws IOException {
        JSONObject response = new JSONObject();
        Jenkins jenkins = Jenkins.get();
        response.put("restartRequired", jenkins.getUpdateCenter().isRestartRequiredForCompletion());
        response.put("restartSupported", jenkins.getLifecycle().canRestart());
        return HttpResponses.okJSON(response);
    }

    /**
     * Provides the list of platform plugin updates from the last time
     * the upgrade was run.
     * @return {@code null} if the version range cannot be retrieved.
     */
    @CheckForNull
    public JSONArray getPlatformPluginUpdates() {
        final VersionNumber version = getCurrentLevel();
        if (version == null) {
            return null;
        }
        return getPlatformPluginsForUpdate(version, Jenkins.getVersion());
    }
    
    /**
     * Gets the suggested plugin list from the update sites, falling back to a local version
     * @return JSON array with the categorized plugin list
     */
    @CheckForNull
    /*package*/ JSONArray getPlatformPluginList() {
        Jenkins.get().checkPermission(Jenkins.ADMINISTER);
        JSONArray initialPluginList = null;
        updateSiteList: for (UpdateSite updateSite : Jenkins.get().getUpdateCenter().getSiteList()) {
            String updateCenterJsonUrl = updateSite.getUrl();
            String suggestedPluginUrl = updateCenterJsonUrl.replace("/update-center.json", "/platform-plugins.json");
            try {
                URLConnection connection = ProxyConfiguration.open(new URL(suggestedPluginUrl));
                
                try {
                    if(connection instanceof HttpURLConnection) {
                        int responseCode = ((HttpURLConnection)connection).getResponseCode();
                        if(HttpURLConnection.HTTP_OK != responseCode) {
                            throw new HttpRetryException("Invalid response code (" + responseCode + ") from URL: " + suggestedPluginUrl, responseCode);
                        }
                    }
                    
                    String initialPluginJson = IOUtils.toString(connection.getInputStream(), "utf-8");
                    initialPluginList = JSONArray.fromObject(initialPluginJson);
                    break updateSiteList;
                } catch(Exception e) {
                    // not found or otherwise unavailable
                    LOGGER.log(Level.FINE, e.getMessage(), e);
                    continue updateSiteList;
                }
            } catch(Exception e) {
                LOGGER.log(Level.FINE, e.getMessage(), e);
            }
        }
        if (initialPluginList == null) {
            // fall back to local file
            try {
                ClassLoader cl = getClass().getClassLoader();
                URL localPluginData = cl.getResource("jenkins/install/platform-plugins.json");
                String initialPluginJson = IOUtils.toString(localPluginData.openStream(), "utf-8");
                initialPluginList =  JSONArray.fromObject(initialPluginJson);
            } catch (Exception e) {
                LOGGER.log(Level.SEVERE, e.getMessage(), e);
            }
        }
        return initialPluginList;
    }

    /**
     * Get the platform plugins added in the version range
     */
    /*package*/ JSONArray getPlatformPluginsForUpdate(VersionNumber from, VersionNumber to) {
        Jenkins jenkins = Jenkins.get();
        JSONArray pluginCategories = JSONArray.fromObject(getPlatformPluginList().toString());
        for (Iterator<?> categoryIterator = pluginCategories.iterator(); categoryIterator.hasNext();) {
            Object category = categoryIterator.next();
            if (category instanceof JSONObject) {
                JSONObject cat = (JSONObject)category;
                JSONArray plugins = cat.getJSONArray("plugins");
                
                nextPlugin: for (Iterator<?> pluginIterator = plugins.iterator(); pluginIterator.hasNext();) {
                    Object pluginData = pluginIterator.next();
                    if (pluginData instanceof JSONObject) {
                        JSONObject plugin = (JSONObject)pluginData;
                        if (plugin.has("added")) {
                            String sinceVersion = plugin.getString("added");
                            if (sinceVersion != null) {
                                VersionNumber v = new VersionNumber(sinceVersion);
                                if(v.compareTo(to) <= 0 && v.compareTo(from) > 0) {
                                    // This plugin is valid, we'll leave "suggested" state
                                    // to match the experience during install
                                    // but only add it if it's currently uninstalled
                                    String pluginName = plugin.getString("name");
                                    if (null == jenkins.getPluginManager().getPlugin(pluginName)) {
                                        // Also check that a compatible version exists in an update site
                                        boolean foundCompatibleVersion = false;
                                        for (UpdateSite site : jenkins.getUpdateCenter().getSiteList()) {
                                            UpdateSite.Plugin sitePlug = site.getPlugin(pluginName);
                                            if (sitePlug != null
                                                    && !sitePlug.isForNewerHudson()
                                                    && !sitePlug.isNeededDependenciesForNewerJenkins()) {
                                                foundCompatibleVersion = true;
                                                break;
                                            }
                                        }
                                        if (foundCompatibleVersion) {
                                            continue nextPlugin;
                                        }
                                    }
                                }
                            }
                        }
                    }
                    
                    pluginIterator.remove();
                }
                
                if (plugins.isEmpty()) {
                    categoryIterator.remove();
                }
            }
        }
        return pluginCategories;
    }

    /**
     * Gets the file used to store the initial admin password
     */
    public FilePath getInitialAdminPasswordFile() {
        return Jenkins.get().getRootPath().child("secrets/initialAdminPassword");
    }

    /**
     * Remove the setupWizard filter, ensure all updates are written to disk, etc
     */
    @RequirePOST
    public HttpResponse doCompleteInstall() throws IOException, ServletException {
        completeSetup();
        return HttpResponses.okJSON();
    }
    
    /*package*/ void completeSetup() throws IOException, ServletException {
        Jenkins.get().checkPermission(Jenkins.ADMINISTER);
        InstallUtil.saveLastExecVersion();
        setCurrentLevel(Jenkins.getVersion());
        InstallUtil.proceedToNextStateFrom(InstallState.INITIAL_SETUP_COMPLETED);
    }
    
    /**
     * Gets all the install states
     */
    public List<InstallState> getInstallStates() {
        return InstallState.all();
    }
    
    /**
     * Returns an installState by name
     */
    public InstallState getInstallState(String name) {
        if (name == null) {
            return null;
        }
        return InstallState.valueOf(name);
    }

    /**
     * Called upon install state update.
     * @param state the new install state.
     * @since 2.94
     */
    public void onInstallStateUpdate(InstallState state) {
        if (state.isSetupComplete()) {
            tearDownFilter();
        } else {
            setUpFilter();
        }
    }

    /**
     * Returns whether the setup wizard filter is currently registered.
     * @since 2.94
     */
    public boolean hasSetupWizardFilter() {
        return PluginServletFilter.hasFilter(FORCE_SETUP_WIZARD_FILTER);
    }

    /**
     * This filter will validate that the security token is provided
     */
    private final Filter FORCE_SETUP_WIZARD_FILTER = new Filter() {
        @Override
        public void init(FilterConfig cfg) throws ServletException {
        }

        @Override
        public void doFilter(ServletRequest request, ServletResponse response, FilterChain chain) throws IOException, ServletException {
            // Force root requests to the setup wizard
            if (request instanceof HttpServletRequest) {
                HttpServletRequest req = (HttpServletRequest) request;
                String requestURI = req.getRequestURI();
                if (requestURI.equals(req.getContextPath()) && !requestURI.endsWith("/")) {
                    ((HttpServletResponse) response).sendRedirect(req.getContextPath() + "/");
                    return;
                } else if (req.getRequestURI().equals(req.getContextPath() + "/")) {
                    Jenkins.get().checkPermission(Jenkins.ADMINISTER);
                    chain.doFilter(new HttpServletRequestWrapper(req) {
                        public String getRequestURI() {
                            return getContextPath() + "/setupWizard/";
                        }
                    }, response);
                    return;
                }
                // fall through to handling the request normally
            }
            chain.doFilter(request, response);
        }

        @Override
        public void destroy() {
        }
    };

    /**
     * Sets up the Setup Wizard filter if the current state requires it.
     */
    private void checkFilter() {
        if (!Jenkins.get().getInstallState().isSetupComplete()) {
            setUpFilter();
        }
    }
}<|MERGE_RESOLUTION|>--- conflicted
+++ resolved
@@ -23,11 +23,8 @@
 import javax.servlet.http.HttpServletResponse;
 import javax.servlet.http.HttpSession;
 
-<<<<<<< HEAD
 import jenkins.model.JenkinsLocationConfiguration;
-=======
 import jenkins.security.seed.UserSeedProperty;
->>>>>>> 8c490d14
 import jenkins.util.SystemProperties;
 import jenkins.util.UrlHelper;
 import org.acegisecurity.Authentication;
@@ -265,54 +262,10 @@
             if (admin != null) {
                 admin.delete(); // assume the new user may well be 'admin'
             }
-<<<<<<< HEAD
 
             User newUser = securityRealm.createAccountFromSetupWizard(req);
             if (admin != null) {
                 admin = null;
-=======
-            
-            User u = securityRealm.createAccountByAdmin(req, rsp, "/jenkins/install/SetupWizard/setupWizardFirstUser.jelly", null);
-            if (u != null) {
-                if(admin != null) {
-                    admin = null;
-                }
-                
-                // Success! Delete the temporary password file:
-                try {
-                    getInitialAdminPasswordFile().delete();
-                } catch (InterruptedException e) {
-                    throw new IOException(e);
-                }
-                
-                InstallUtil.proceedToNextStateFrom(InstallState.CREATE_ADMIN_USER);
-                
-                // ... and then login
-                Authentication a = new UsernamePasswordAuthenticationToken(u.getId(),req.getParameter("password1"));
-                a = securityRealm.getSecurityComponents().manager.authenticate(a);
-                SecurityContextHolder.getContext().setAuthentication(a);
-
-                HttpSession session = req.getSession(false);
-                if (session != null) {
-                    // avoid session fixation
-                    session.invalidate();
-                }
-                HttpSession newSession = req.getSession(true);
-
-                UserSeedProperty userSeed = u.getProperty(UserSeedProperty.class);
-                String sessionSeed = userSeed.getSeed();
-                // include the new seed
-                newSession.setAttribute(UserSeedProperty.USER_SESSION_SEED, sessionSeed);
-
-                CrumbIssuer crumbIssuer = Jenkins.getInstance().getCrumbIssuer();
-                JSONObject data = new JSONObject();
-                if (crumbIssuer != null) {
-                    data.accumulate("crumbRequestField", crumbIssuer.getCrumbRequestField()).accumulate("crumb", crumbIssuer.getCrumb(req));
-                }
-                return HttpResponses.okJSON(data);
-            } else {
-                return HttpResponses.okJSON();
->>>>>>> 8c490d14
             }
 
             // Success! Delete the temporary password file:
@@ -328,6 +281,19 @@
             Authentication auth = new UsernamePasswordAuthenticationToken(newUser.getId(), req.getParameter("password1"));
             auth = securityRealm.getSecurityComponents().manager.authenticate(auth);
             SecurityContextHolder.getContext().setAuthentication(auth);
+            
+            HttpSession session = req.getSession(false);
+            if (session != null) {
+                // avoid session fixation
+                session.invalidate();
+            }
+            HttpSession newSession = req.getSession(true);
+
+            UserSeedProperty userSeed = newUser.getProperty(UserSeedProperty.class);
+            String sessionSeed = userSeed.getSeed();
+            // include the new seed
+            newSession.setAttribute(UserSeedProperty.USER_SESSION_SEED, sessionSeed);
+            
             CrumbIssuer crumbIssuer = Jenkins.getInstance().getCrumbIssuer();
             JSONObject data = new JSONObject();
             if (crumbIssuer != null) {
@@ -347,7 +313,7 @@
                 admin.save(); // recreate this initial user if something failed
             }
         }
-    }
+    }    
     
     @RequirePOST
     @Restricted(NoExternalUse.class)
