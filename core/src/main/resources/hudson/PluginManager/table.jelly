--- conflicted
+++ resolved
@@ -42,7 +42,6 @@
       <st:adjunct includes="hudson.PluginManager._table"/>
 
       <div id="filter-container">
-<<<<<<< HEAD
         <div class="plugin-manager__search">
           <input
               role="searchbox"
@@ -55,10 +54,6 @@
             <l:svgIcon href="${resURL}/images/material-icons/svg-sprite-action-symbol.svg#ic_search_24px" />
           </span>
         </div>
-=======
-        ${%Filter}:
-        <input type="text" id="filter-box" value="${request.getParameter('filter')}"/>
->>>>>>> 1eb4f3b7
       </div>
 
       <form method="post" action="install">
@@ -109,18 +104,10 @@
                         <div class="plugin-manager__categories">
                           <j:forEach var="label" items="${p.categories}">
                             <j:if test="${!it.isMetaLabel(label)}">
-<<<<<<< HEAD
-                              <span class="plugin-manager__category-label">
-                                <a href="?filter=${app.updateCenter.getCategoryDisplayName(label)}">
-                                  ${app.updateCenter.getCategoryDisplayName(label)}
-                                </a>
-                              </span>
-=======
                               <a href="?filter=${app.updateCenter.getCategoryDisplayName(label)}"
                                  class="plugin-manager__category-label">
                                 ${app.updateCenter.getCategoryDisplayName(label)}
                               </a>
->>>>>>> 1eb4f3b7
                             </j:if>
                           </j:forEach>
                         </div>
