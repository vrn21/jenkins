<!--
The MIT License

Copyright (c) 2004-2009, Sun Microsystems, Inc., Kohsuke Kawaguchi, Martin Eigenbrodt

Permission is hereby granted, free of charge, to any person obtaining a copy
of this software and associated documentation files (the "Software"), to deal
in the Software without restriction, including without limitation the rights
to use, copy, modify, merge, publish, distribute, sublicense, and/or sell
copies of the Software, and to permit persons to whom the Software is
furnished to do so, subject to the following conditions:

The above copyright notice and this permission notice shall be included in
all copies or substantial portions of the Software.

THE SOFTWARE IS PROVIDED "AS IS", WITHOUT WARRANTY OF ANY KIND, EXPRESS OR
IMPLIED, INCLUDING BUT NOT LIMITED TO THE WARRANTIES OF MERCHANTABILITY,
FITNESS FOR A PARTICULAR PURPOSE AND NONINFRINGEMENT. IN NO EVENT SHALL THE
AUTHORS OR COPYRIGHT HOLDERS BE LIABLE FOR ANY CLAIM, DAMAGES OR OTHER
LIABILITY, WHETHER IN AN ACTION OF CONTRACT, TORT OR OTHERWISE, ARISING FROM,
OUT OF OR IN CONNECTION WITH THE SOFTWARE OR THE USE OR OTHER DEALINGS IN
THE SOFTWARE.
-->

<!--

  Attributes:
    @job : job to draw
    @indenter
-->
<<<<<<< HEAD
<?jelly escape-by-default='true'?>
=======
>>>>>>> f5209cd4
<j:jelly xmlns:j="jelly:core" xmlns:x="jelly:xml" xmlns:st="jelly:stapler" xmlns:d="jelly:define" xmlns:l="/lib/layout" xmlns:t="/lib/hudson" xmlns:f="/lib/form">
  <tr class="${job.disabled?'disabledJob':null}">
    <j:forEach var="col" items="${columnExtensions}">
      <st:include page="column.jelly" it="${col}"/>
    </j:forEach>
    <td>
      <st:nbsp/>
    </td>
  </tr>
</j:jelly><|MERGE_RESOLUTION|>--- conflicted
+++ resolved
@@ -28,10 +28,7 @@
     @job : job to draw
     @indenter
 -->
-<<<<<<< HEAD
 <?jelly escape-by-default='true'?>
-=======
->>>>>>> f5209cd4
 <j:jelly xmlns:j="jelly:core" xmlns:x="jelly:xml" xmlns:st="jelly:stapler" xmlns:d="jelly:define" xmlns:l="/lib/layout" xmlns:t="/lib/hudson" xmlns:f="/lib/form">
   <tr class="${job.disabled?'disabledJob':null}">
     <j:forEach var="col" items="${columnExtensions}">
