/*
 * The MIT License
 *
 * Copyright (c) 2004-2009, Sun Microsystems, Inc.
 *
 * Permission is hereby granted, free of charge, to any person obtaining a copy
 * of this software and associated documentation files (the "Software"), to deal
 * in the Software without restriction, including without limitation the rights
 * to use, copy, modify, merge, publish, distribute, sublicense, and/or sell
 * copies of the Software, and to permit persons to whom the Software is
 * furnished to do so, subject to the following conditions:
 *
 * The above copyright notice and this permission notice shall be included in
 * all copies or substantial portions of the Software.
 *
 * THE SOFTWARE IS PROVIDED "AS IS", WITHOUT WARRANTY OF ANY KIND, EXPRESS OR
 * IMPLIED, INCLUDING BUT NOT LIMITED TO THE WARRANTIES OF MERCHANTABILITY,
 * FITNESS FOR A PARTICULAR PURPOSE AND NONINFRINGEMENT. IN NO EVENT SHALL THE
 * AUTHORS OR COPYRIGHT HOLDERS BE LIABLE FOR ANY CLAIM, DAMAGES OR OTHER
 * LIABILITY, WHETHER IN AN ACTION OF CONTRACT, TORT OR OTHERWISE, ARISING FROM,
 * OUT OF OR IN CONNECTION WITH THE SOFTWARE OR THE USE OR OTHER DEALINGS IN
 * THE SOFTWARE.
 */
package hudson.cli;

import hudson.cli.client.Messages;
import hudson.remoting.Channel;
import hudson.remoting.NamingThreadFactory;
import hudson.remoting.PingThread;
import hudson.remoting.Pipe;
import hudson.remoting.RemoteInputStream;
import hudson.remoting.RemoteOutputStream;
import hudson.remoting.SocketChannelStream;
import hudson.remoting.SocketOutputStream;
import hudson.util.QuotedStringTokenizer;

import javax.crypto.SecretKey;
import javax.crypto.spec.SecretKeySpec;
import javax.net.ssl.HostnameVerifier;
import javax.net.ssl.HttpsURLConnection;
import javax.net.ssl.SSLContext;
import javax.net.ssl.SSLSession;
import javax.net.ssl.TrustManager;
import java.io.BufferedInputStream;
import java.io.BufferedOutputStream;
import java.io.BufferedReader;
import java.io.ByteArrayInputStream;
import java.io.ByteArrayOutputStream;
import java.io.Closeable;
import java.io.DataInputStream;
import java.io.DataOutputStream;
import java.io.File;
import java.io.IOException;
import java.io.InputStream;
import java.io.OutputStream;
import java.io.PrintStream;
import java.io.StringReader;
import java.net.HttpURLConnection;
import java.net.InetSocketAddress;
import java.net.Socket;
import java.net.SocketAddress;
import java.net.SocketTimeoutException;
import java.net.URL;
import java.net.URLConnection;
import java.nio.charset.Charset;
import java.security.GeneralSecurityException;
import java.security.KeyPair;
import java.security.PublicKey;
import java.security.SecureRandom;
import java.security.Signature;
import java.util.ArrayList;
import java.util.Arrays;
import java.util.Collections;
import java.util.List;
import java.util.Locale;
import java.util.Properties;
import java.util.Set;
import java.util.concurrent.ExecutorService;
import java.util.concurrent.Executors;
import java.util.logging.ConsoleHandler;
<<<<<<< HEAD
=======
import java.util.logging.Handler;
>>>>>>> 1b3121db
import java.util.logging.Level;
import java.util.logging.Logger;
import static java.util.logging.Level.*;
import org.apache.commons.io.FileUtils;
import org.apache.sshd.client.SshClient;
import org.apache.sshd.client.channel.ClientChannel;
import org.apache.sshd.client.channel.ClientChannelEvent;
import org.apache.sshd.client.future.ConnectFuture;
import org.apache.sshd.client.keyverifier.DefaultKnownHostsServerKeyVerifier;
import org.apache.sshd.client.keyverifier.KnownHostsServerKeyVerifier;
import org.apache.sshd.client.keyverifier.ServerKeyVerifier;
import org.apache.sshd.client.session.ClientSession;
import org.apache.sshd.common.future.WaitableFuture;
import org.apache.sshd.common.util.io.NoCloseInputStream;
import org.apache.sshd.common.util.io.NoCloseOutputStream;

/**
 * CLI entry point to Jenkins.
 * 
 * @author Kohsuke Kawaguchi
 */
public class CLI implements AutoCloseable {
    private final ExecutorService pool;
    private final Channel channel;
    private final CliEntryPoint entryPoint;
    private final boolean ownsPool;
    private final List<Closeable> closables = new ArrayList<Closeable>(); // stuff to close in the close method
    private final String httpsProxyTunnel;
    private final String authorization;

    /**
     * For tests only.
     * @deprecated Specific to {@link Mode#REMOTING}.
     */
    @Deprecated
    public CLI(URL jenkins) throws IOException, InterruptedException {
        this(jenkins,null);
    }

    /**
     * @deprecated
     *      Use {@link CLIConnectionFactory} to create {@link CLI}
     */
    @Deprecated
    public CLI(URL jenkins, ExecutorService exec) throws IOException, InterruptedException {
        this(jenkins,exec,null);
    }

    /**
     * @deprecated 
     *      Use {@link CLIConnectionFactory} to create {@link CLI}
     */
    @Deprecated
    public CLI(URL jenkins, ExecutorService exec, String httpsProxyTunnel) throws IOException, InterruptedException {
        this(new CLIConnectionFactory().url(jenkins).executorService(exec).httpsProxyTunnel(httpsProxyTunnel));
    }

    /**
     * @deprecated Specific to {@link Mode#REMOTING}.
     */
    @Deprecated
    /*package*/ CLI(CLIConnectionFactory factory) throws IOException, InterruptedException {
        URL jenkins = factory.jenkins;
        this.httpsProxyTunnel = factory.httpsProxyTunnel;
        this.authorization = factory.authorization;
        ExecutorService exec = factory.exec;
        
        String url = jenkins.toExternalForm();
        if(!url.endsWith("/"))  url+='/';

        ownsPool = exec==null;
        pool = exec!=null ? exec : Executors.newCachedThreadPool(new NamingThreadFactory(Executors.defaultThreadFactory(), "CLI.pool"));

        Channel _channel;
        try {
            _channel = connectViaCliPort(jenkins, getCliTcpPort(url));
        } catch (IOException e) {
            System.err.println("Failed to connect via CLI port. Falling back to HTTP: " + e.getMessage());
            LOGGER.log(Level.FINE, null, e);
            try {
                _channel = connectViaHttp(url);
            } catch (IOException e2) {
                e.addSuppressed(e2);
                throw e;
            }
        }
        this.channel = _channel;

        // execute the command
        entryPoint = (CliEntryPoint)_channel.waitForRemoteProperty(CliEntryPoint.class.getName());

        if(entryPoint.protocolVersion()!=CliEntryPoint.VERSION)
            throw new IOException(Messages.CLI_VersionMismatch());
    }

    /**
     * @deprecated Specific to {@link Mode#REMOTING}.
     */
    @Deprecated
    private Channel connectViaHttp(String url) throws IOException {
        LOGGER.log(FINE, "Trying to connect to {0} via Remoting over HTTP", url);
        URL jenkins = new URL(url + "cli?remoting=true");

        FullDuplexHttpStream con = new FullDuplexHttpStream(jenkins,authorization);
        Channel ch = new Channel("Chunked connection to "+jenkins,
                pool,con.getInputStream(),con.getOutputStream());
        final long interval = 15*1000;
        final long timeout = (interval * 3) / 4;
        new PingThread(ch,timeout,interval) {
            protected void onDead() {
                // noop. the point of ping is to keep the connection alive
                // as most HTTP servers have a rather short read time out
            }
        }.start();
        return ch;
    }

    /**
     * @deprecated Specific to {@link Mode#REMOTING}.
     */
    @Deprecated
    private Channel connectViaCliPort(URL jenkins, CliPort clip) throws IOException {
        LOGGER.log(FINE, "Trying to connect directly via Remoting over TCP/IP to {0}", clip.endpoint);

        if (authorization != null) {
            System.err.println("Warning: -auth ignored when using JNLP agent port");
        }

        final Socket s = new Socket();
        // this prevents a connection from silently terminated by the router in between or the other peer
        // and that goes without unnoticed. However, the time out is often very long (for example 2 hours
        // by default in Linux) that this alone is enough to prevent that.
        s.setKeepAlive(true);
        // we take care of buffering on our own
        s.setTcpNoDelay(true);
        OutputStream out;

        if (httpsProxyTunnel!=null) {
            String[] tokens = httpsProxyTunnel.split(":");
            LOGGER.log(Level.FINE, "Using HTTP proxy {0}:{1} to connect to CLI port", new Object[]{tokens[0], tokens[1]});
            s.connect(new InetSocketAddress(tokens[0], Integer.parseInt(tokens[1])));
            PrintStream o = new PrintStream(s.getOutputStream());
            o.print("CONNECT " + clip.endpoint.getHostString() + ":" + clip.endpoint.getPort() + " HTTP/1.0\r\n\r\n");

            // read the response from the proxy
            ByteArrayOutputStream rsp = new ByteArrayOutputStream();
            while (!rsp.toString("ISO-8859-1").endsWith("\r\n\r\n")) {
                int ch = s.getInputStream().read();
                if (ch<0)   throw new IOException("Failed to read the HTTP proxy response: "+rsp);
                rsp.write(ch);
            }
            String head = new BufferedReader(new StringReader(rsp.toString("ISO-8859-1"))).readLine();
            if (!(head.startsWith("HTTP/1.0 200 ") || head.startsWith("HTTP/1.1 200 "))) {
                s.close();
                LOGGER.log(Level.SEVERE, "Failed to tunnel the CLI port through the HTTP proxy. Falling back to HTTP.");
                throw new IOException("Failed to establish a connection through HTTP proxy: " + rsp);
            }

            // HTTP proxies (at least the one I tried --- squid) doesn't seem to do half-close very well.
            // So instead of relying on it, we'll just send the close command and then let the server
            // cut their side, then close the socket after the join.
            out = new SocketOutputStream(s) {
                @Override
                public void close() throws IOException {
                    // ignore
                }
            };
        } else {
            s.connect(clip.endpoint,3000);
            out = SocketChannelStream.out(s);
        }

        closables.add(new Closeable() {
            public void close() throws IOException {
                s.close();
            }
        });

        Connection c = new Connection(SocketChannelStream.in(s),out);

        switch (clip.version) {
        case 1:
            DataOutputStream dos = new DataOutputStream(s.getOutputStream());
            dos.writeUTF("Protocol:CLI-connect");
            // we aren't checking greeting from the server here because I'm too lazy. It gets ignored by Channel constructor.
            break;
        case 2:
            DataInputStream dis = new DataInputStream(s.getInputStream());
            dos = new DataOutputStream(s.getOutputStream());
            dos.writeUTF("Protocol:CLI2-connect");
            String greeting = dis.readUTF();
            if (!greeting.equals("Welcome"))
                throw new IOException("Handshaking failed: "+greeting);
            try {
                byte[] secret = c.diffieHellman(false).generateSecret();
                SecretKey sessionKey = new SecretKeySpec(Connection.fold(secret,128/8),"AES");
                c = c.encryptConnection(sessionKey,"AES/CFB8/NoPadding");

                // validate the instance identity, so that we can be sure that we are talking to the same server
                // and there's no one in the middle.
                byte[] signature = c.readByteArray();

                if (clip.identity!=null) {
                    Signature verifier = Signature.getInstance("SHA1withRSA");
                    verifier.initVerify(clip.getIdentity());
                    verifier.update(secret);
                    if (!verifier.verify(signature))
                        throw new IOException("Server identity signature validation failed.");
                }

            } catch (GeneralSecurityException e) {
                throw (IOException)new IOException("Failed to negotiate transport security").initCause(e);
            }
        }

        return new Channel("CLI connection to "+jenkins, pool,
                new BufferedInputStream(c.in), new BufferedOutputStream(c.out));
    }

    /**
     * If the server advertises CLI endpoint, returns its location.
     */
    protected CliPort getCliTcpPort(String url) throws IOException {
        URL _url = new URL(url);
        if (_url.getHost()==null || _url.getHost().length()==0) {
            throw new IOException("Invalid URL: "+url);
        }
        URLConnection head = _url.openConnection();
        try {
            head.connect();
        } catch (IOException e) {
            throw (IOException)new IOException("Failed to connect to "+url).initCause(e);
        }

        String h = head.getHeaderField("X-Jenkins-CLI-Host");
        if (h==null)    h = head.getURL().getHost();
        String p1 = head.getHeaderField("X-Jenkins-CLI-Port");
        if (p1==null)    p1 = head.getHeaderField("X-Hudson-CLI-Port");   // backward compatibility
        String p2 = head.getHeaderField("X-Jenkins-CLI2-Port");

        String identity = head.getHeaderField("X-Instance-Identity");

        flushURLConnection(head);
        if (p1==null && p2==null) {
            // we aren't finding headers we are expecting. Is this even running Jenkins?
            if (head.getHeaderField("X-Hudson")==null && head.getHeaderField("X-Jenkins")==null)
                throw new IOException("There's no Jenkins running at "+url);

            throw new IOException("No X-Jenkins-CLI2-Port among " + head.getHeaderFields().keySet());
        }

        if (p2!=null)   return new CliPort(new InetSocketAddress(h,Integer.parseInt(p2)),identity,2);
        else            return new CliPort(new InetSocketAddress(h,Integer.parseInt(p1)),identity,1);
    }

    /**
     * Flush the supplied {@link URLConnection} input and close the
     * connection nicely.
     * @param conn the connection to flush/close
     */
    private void flushURLConnection(URLConnection conn) {
        byte[] buf = new byte[1024];
        try {
            InputStream is = conn.getInputStream();
            while (is.read(buf) >= 0) {
                // Ignore
            }
            is.close();
        } catch (IOException e) {
            try {
                InputStream es = ((HttpURLConnection)conn).getErrorStream();
                if (es!=null) {
                    while (es.read(buf) >= 0) {
                        // Ignore
                    }
                    es.close();
                }
            } catch (IOException ex) {
                // Ignore
            }
        }
    }

    /**
     * Shuts down the channel and closes the underlying connection.
     */
    public void close() throws IOException, InterruptedException {
        channel.close();
        channel.join();
        if(ownsPool)
            pool.shutdown();
        for (Closeable c : closables)
            c.close();
    }

    public int execute(List<String> args, InputStream stdin, OutputStream stdout, OutputStream stderr) {
        return entryPoint.main(args, Locale.getDefault(),
                new RemoteInputStream(stdin),
                new RemoteOutputStream(stdout),
                new RemoteOutputStream(stderr));
    }

    public int execute(List<String> args) {
        return execute(args, System.in, System.out, System.err);
    }

    public int execute(String... args) {
        return execute(Arrays.asList(args));
    }

    /**
     * Returns true if the named command exists.
     */
    public boolean hasCommand(String name) {
        return entryPoint.hasCommand(name);
    }

    /**
     * Accesses the underlying communication channel.
     * @since 1.419
     */
    public Channel getChannel() {
        return channel;
    }

    /**
     * Attempts to lift the security restriction on the underlying channel.
     * This requires the administer privilege on the server.
     *
     * @throws SecurityException
     *      If we fail to upgrade the connection.
     */
    public void upgrade() {
        ByteArrayOutputStream out = new ByteArrayOutputStream();
        if (execute(Arrays.asList("groovy", "="),
                new ByteArrayInputStream("hudson.remoting.Channel.current().setRestricted(false)".getBytes()),
                out,out)!=0)
            throw new SecurityException(out.toString()); // failed to upgrade
    }

    public static void main(final String[] _args) throws Exception {
<<<<<<< HEAD
=======
        Logger l = Logger.getLogger(ROOT_LOGGER_NAME);
        l.setLevel(SEVERE);
        ConsoleHandler h = new ConsoleHandler();
        h.setLevel(SEVERE);
        l.addHandler(h);

>>>>>>> 1b3121db
        try {
            System.exit(_main(_args));
        } catch (Throwable t) {
            // if the CLI main thread die, make sure to kill the JVM.
            t.printStackTrace();
            System.exit(-1);
        }
    }

    private enum Mode {HTTP, SSH, REMOTING}
    public static int _main(String[] _args) throws Exception {
        List<String> args = Arrays.asList(_args);
        PrivateKeyProvider provider = new PrivateKeyProvider();
        boolean sshAuthRequestedExplicitly = false;
        String httpProxy=null;

        String url = System.getenv("JENKINS_URL");

        if (url==null)
            url = System.getenv("HUDSON_URL");
        
        boolean tryLoadPKey = true;

        Mode mode = null;

        String user = null;
        String auth = null;

        while(!args.isEmpty()) {
            String head = args.get(0);
            if (head.equals("-version")) {
                System.out.println("Version: "+computeVersion());
                return 0;
            }
            if (head.equals("-http")) {
                if (mode != null) {
                    printUsage("-http clashes with previously defined mode " + mode);
                    return -1;
                }
                mode = Mode.HTTP;
                args = args.subList(1, args.size());
                continue;
            }
            if (head.equals("-ssh")) {
                if (mode != null) {
                    printUsage("-ssh clashes with previously defined mode " + mode);
                    return -1;
                }
                mode = Mode.SSH;
                args = args.subList(1, args.size());
                continue;
            }
            if (head.equals("-remoting")) {
                if (mode != null) {
                    printUsage("-remoting clashes with previously defined mode " + mode);
                    return -1;
                }
                mode = Mode.REMOTING;
                args = args.subList(1, args.size());
                continue;
            }
            if(head.equals("-s") && args.size()>=2) {
                url = args.get(1);
                args = args.subList(2,args.size());
                continue;
            }
            if (head.equals("-noCertificateCheck")) {
                System.err.println("Skipping HTTPS certificate checks altogether. Note that this is not secure at all.");
                SSLContext context = SSLContext.getInstance("TLS");
                context.init(null, new TrustManager[]{new NoCheckTrustManager()}, new SecureRandom());
                HttpsURLConnection.setDefaultSSLSocketFactory(context.getSocketFactory());
                // bypass host name check, too.
                HttpsURLConnection.setDefaultHostnameVerifier(new HostnameVerifier() {
                    public boolean verify(String s, SSLSession sslSession) {
                        return true;
                    }
                });
                args = args.subList(1,args.size());
                continue;
            }
            if (head.equals("-noKeyAuth")) {
            	tryLoadPKey = false;
            	args = args.subList(1,args.size());
            	continue;
            }
            if(head.equals("-i") && args.size()>=2) {
                File f = new File(args.get(1));
                if (!f.exists()) {
                    printUsage(Messages.CLI_NoSuchFileExists(f));
                    return -1;
                }

                provider.readFrom(f);

                args = args.subList(2,args.size());
                sshAuthRequestedExplicitly = true;
                continue;
            }
            if (head.equals("-user") && args.size() >= 2) {
                user = args.get(1);
                args = args.subList(2, args.size());
                continue;
            }
            if (head.equals("-auth") && args.size() >= 2) {
                auth = args.get(1);
                args = args.subList(2, args.size());
                continue;
            }
            if(head.equals("-p") && args.size()>=2) {
                httpProxy = args.get(1);
                args = args.subList(2,args.size());
                continue;
            }
<<<<<<< HEAD
            if (head.equals("-logger") && args.size() >= 2) {
                Level level = parse(args.get(1));
                ConsoleHandler h = new ConsoleHandler();
                h.setLevel(level);
                for (Logger logger : new Logger[] {LOGGER, PlainCLIProtocol.LOGGER}) { // perhaps also Channel
                    logger.setLevel(level);
                    logger.addHandler(h);
                }
                args = args.subList(2, args.size());
=======
            if(head.equals("-v")) {
                args = args.subList(1,args.size());
                Logger l = Logger.getLogger(ROOT_LOGGER_NAME);
                l.setLevel(FINEST);
                for (Handler h : l.getHandlers()) {
                    h.setLevel(FINEST);
                }
>>>>>>> 1b3121db
                continue;
            }
            break;
        }

        if(url==null) {
            printUsage(Messages.CLI_NoURL());
            return -1;
        }

        if(args.isEmpty())
            args = Arrays.asList("help"); // default to help

        if (tryLoadPKey && !provider.hasKeys())
            provider.readFromDefaultLocations();

        if (mode == null) {
            mode = Mode.HTTP;
        }

        LOGGER.log(FINE, "using connection mode {0}", mode);

        if (user != null && auth != null) {
            System.err.println("-user and -auth are mutually exclusive");
        }

        if (mode == Mode.SSH) {
            if (user == null) {
                // TODO SshCliAuthenticator already autodetects the user based on public key; why cannot AsynchronousCommand.getCurrentUser do the same?
                System.err.println("-user required when using -ssh");
                return -1;
            }
            return sshConnection(url, user, args, provider);
        }

        if (user != null) {
            System.err.println("Warning: -user ignored unless using -ssh");
        }

        CLIConnectionFactory factory = new CLIConnectionFactory().url(url).httpsProxyTunnel(httpProxy);
        String userInfo = new URL(url).getUserInfo();
        if (userInfo != null) {
            factory = factory.basicAuth(userInfo);
        } else if (auth != null) {
            factory = factory.basicAuth(auth.startsWith("@") ? FileUtils.readFileToString(new File(auth.substring(1))).trim() : auth);
        }

        if (mode == Mode.HTTP) {
            return plainHttpConnection(url, args, factory);
        }

        CLI cli = factory.connect();
        try {
            if (provider.hasKeys()) {
                try {
                    // TODO: server verification
                    cli.authenticate(provider.getKeys());
                } catch (IllegalStateException e) {
                    if (sshAuthRequestedExplicitly) {
                        System.err.println("The server doesn't support public key authentication");
                        return -1;
                    }
                } catch (UnsupportedOperationException e) {
                    if (sshAuthRequestedExplicitly) {
                        System.err.println("The server doesn't support public key authentication");
                        return -1;
                    }
                } catch (GeneralSecurityException e) {
                    if (sshAuthRequestedExplicitly) {
                        System.err.println(e.getMessage());
                        LOGGER.log(FINE,e.getMessage(),e);
                        return -1;
                    }
                    System.err.println("[WARN] Failed to authenticate with your SSH keys. Proceeding as anonymous");
                    LOGGER.log(FINE,"Failed to authenticate with your SSH keys.",e);
                }
            }

            // execute the command
            // Arrays.asList is not serializable --- see 6835580
            args = new ArrayList<String>(args);
            return cli.execute(args, System.in, System.out, System.err);
        } finally {
            cli.close();
        }
    }

    private static int sshConnection(String jenkinsUrl, String user, List<String> args, PrivateKeyProvider provider) throws IOException {
        URL url = new URL(jenkinsUrl + "/login");
        URLConnection conn = url.openConnection();
        String endpointDescription = conn.getHeaderField("X-SSH-Endpoint");

        if (endpointDescription == null) {
            System.err.println("No header 'X-SSH-Endpoint' returned by Jenkins");
            return -1;
        }

        LOGGER.log(FINE, "Connecting via SSH to: {0}", endpointDescription);

        int sshPort = Integer.parseInt(endpointDescription.split(":")[1]);
        String sshHost = endpointDescription.split(":")[0];

        StringBuilder command = new StringBuilder();

        for (String arg : args) {
            command.append(QuotedStringTokenizer.quote(arg));
            command.append(' ');
        }

        try(SshClient client = SshClient.setUpDefaultClient()) {

            KnownHostsServerKeyVerifier verifier = new DefaultKnownHostsServerKeyVerifier(new ServerKeyVerifier() {
                @Override
                public boolean verifyServerKey(ClientSession clientSession, SocketAddress remoteAddress, PublicKey serverKey) {
                    /** unknown key is okay, but log */
                    LOGGER.log(Level.WARNING, "Unknown host key for {0}", remoteAddress.toString());
                    // TODO should not trust unknown hosts by default; this should be opt-in
                    return true;
                }
            }, true);

            client.setServerKeyVerifier(verifier);
            client.start();

            ConnectFuture cf = client.connect(user, sshHost, sshPort);
            cf.await();
            try (ClientSession session = cf.getSession()) {
                for (KeyPair pair : provider.getKeys()) {
                    System.err.println("Offering " + pair.getPrivate().getAlgorithm() + " private key");
                    session.addPublicKeyIdentity(pair);
                }
                session.auth().verify(10000L);

                try (ClientChannel channel = session.createExecChannel(command.toString())) {
                    channel.setIn(new NoCloseInputStream(System.in));
                    channel.setOut(new NoCloseOutputStream(System.out));
                    channel.setErr(new NoCloseOutputStream(System.err));
                    WaitableFuture wf = channel.open();
                    wf.await();

                    Set waitMask = channel.waitFor(Collections.singletonList(ClientChannelEvent.CLOSED), 0L);

                    if(waitMask.contains(ClientChannelEvent.TIMEOUT)) {
                        throw new SocketTimeoutException("Failed to retrieve command result in time: " + command);
                    }

                    Integer exitStatus = channel.getExitStatus();
                    return exitStatus;

                }
            } finally {
                client.stop();
            }
        }
    }

    private static int plainHttpConnection(String url, List<String> args, CLIConnectionFactory factory) throws IOException, InterruptedException {
        LOGGER.log(FINE, "Trying to connect to {0} via plain protocol over HTTP", url);
        URL jenkins = new URL(url + "cli?remoting=false");
        FullDuplexHttpStream streams = new FullDuplexHttpStream(jenkins, factory.authorization);
        class ClientSideImpl extends PlainCLIProtocol.ClientSide {
            int exit = -1;
            ClientSideImpl(InputStream is, OutputStream os) throws IOException {
                super(is, os);
                if (is.read() != 0) { // cf. FullDuplexHttpService
                    throw new IOException("expected to see initial zero byte");
                }
            }
            @Override
            protected synchronized void onExit(int code) {
                this.exit = code;
                notifyAll();
            }
            @Override
            protected void onStdout(byte[] chunk) throws IOException {
                System.out.write(chunk);
            }
            @Override
            protected void onStderr(byte[] chunk) throws IOException {
                System.err.write(chunk);
            }
        }
        final ClientSideImpl connection = new ClientSideImpl(streams.getInputStream(), streams.getOutputStream());
        for (String arg : args) {
            connection.sendArg(arg);
        }
        connection.sendEncoding(Charset.defaultCharset().name());
        connection.sendLocale(Locale.getDefault().toString());
        connection.sendStart();
        connection.begin();
        final OutputStream stdin = connection.streamStdin();
        new Thread("input reader") {
            @Override
            public void run() {
                try {
                    int c;
                    while ((c = System.in.read()) != -1) { // TODO use InputStream.available
                       stdin.write(c);
                    }
                    connection.sendEndStdin();
                } catch (IOException x) {
                    x.printStackTrace();
                }
            }
        }.start();
        synchronized (connection) {
            connection.wait();
        }
        return connection.exit;
    }

    private static String computeVersion() {
        Properties props = new Properties();
        try {
            InputStream is = CLI.class.getResourceAsStream("/jenkins/cli/jenkins-cli-version.properties");
            if(is!=null) {
                try {
                    props.load(is);
                } finally {
                    is.close();
                }
            }
        } catch (IOException e) {
            e.printStackTrace(); // if the version properties is missing, that's OK.
        }
        return props.getProperty("version","?");
    }

    /**
     * Loads RSA/DSA private key in a PEM format into {@link KeyPair}.
     */
    public static KeyPair loadKey(File f, String passwd) throws IOException, GeneralSecurityException {
        return PrivateKeyProvider.loadKey(f, passwd);
    }

    public static KeyPair loadKey(File f) throws IOException, GeneralSecurityException {
        return loadKey(f, null);
    }

    /**
     * Loads RSA/DSA private key in a PEM format into {@link KeyPair}.
     */
    public static KeyPair loadKey(String pemString, String passwd) throws IOException, GeneralSecurityException {
        return PrivateKeyProvider.loadKey(pemString, passwd);
    }

    public static KeyPair loadKey(String pemString) throws IOException, GeneralSecurityException {
        return loadKey(pemString, null);
    }

    /**
     * Authenticate ourselves against the server.
     *
     * @return
     *      identity of the server represented as a public key.
     * @deprecated Specific to {@link Mode#REMOTING}.
     */
    @Deprecated
    public PublicKey authenticate(Iterable<KeyPair> privateKeys) throws IOException, GeneralSecurityException {
        Pipe c2s = Pipe.createLocalToRemote();
        Pipe s2c = Pipe.createRemoteToLocal();
        entryPoint.authenticate("ssh",c2s, s2c);
        Connection c = new Connection(s2c.getIn(), c2s.getOut());

        try {
            byte[] sharedSecret = c.diffieHellman(false).generateSecret();
            PublicKey serverIdentity = c.verifyIdentity(sharedSecret);

            // try all the public keys
            for (KeyPair key : privateKeys) {
                c.proveIdentity(sharedSecret,key);
                if (c.readBoolean())
                    return serverIdentity;  // succeeded
            }
            if (privateKeys.iterator().hasNext())
                throw new GeneralSecurityException("Authentication failed. No private key accepted.");
            else
                throw new GeneralSecurityException("No private key is available for use in authentication");
        } finally {
            c.close();
        }
    }

    /**
     * @deprecated Specific to {@link Mode#REMOTING}.
     */
    @Deprecated
    public PublicKey authenticate(KeyPair key) throws IOException, GeneralSecurityException {
        return authenticate(Collections.singleton(key));
    }

    private static void printUsage(String msg) {
        if(msg!=null)   System.out.println(msg);
        System.err.println(Messages.CLI_Usage());
    }

    private static final Logger LOGGER = Logger.getLogger(CLI.class.getName());
    private static final String ROOT_LOGGER_NAME = CLI.class.getPackage().getName();
}<|MERGE_RESOLUTION|>--- conflicted
+++ resolved
@@ -78,10 +78,6 @@
 import java.util.concurrent.ExecutorService;
 import java.util.concurrent.Executors;
 import java.util.logging.ConsoleHandler;
-<<<<<<< HEAD
-=======
-import java.util.logging.Handler;
->>>>>>> 1b3121db
 import java.util.logging.Level;
 import java.util.logging.Logger;
 import static java.util.logging.Level.*;
@@ -423,15 +419,6 @@
     }
 
     public static void main(final String[] _args) throws Exception {
-<<<<<<< HEAD
-=======
-        Logger l = Logger.getLogger(ROOT_LOGGER_NAME);
-        l.setLevel(SEVERE);
-        ConsoleHandler h = new ConsoleHandler();
-        h.setLevel(SEVERE);
-        l.addHandler(h);
-
->>>>>>> 1b3121db
         try {
             System.exit(_main(_args));
         } catch (Throwable t) {
@@ -545,7 +532,6 @@
                 args = args.subList(2,args.size());
                 continue;
             }
-<<<<<<< HEAD
             if (head.equals("-logger") && args.size() >= 2) {
                 Level level = parse(args.get(1));
                 ConsoleHandler h = new ConsoleHandler();
@@ -555,15 +541,6 @@
                     logger.addHandler(h);
                 }
                 args = args.subList(2, args.size());
-=======
-            if(head.equals("-v")) {
-                args = args.subList(1,args.size());
-                Logger l = Logger.getLogger(ROOT_LOGGER_NAME);
-                l.setLevel(FINEST);
-                for (Handler h : l.getHandlers()) {
-                    h.setLevel(FINEST);
-                }
->>>>>>> 1b3121db
                 continue;
             }
             break;
@@ -861,5 +838,4 @@
     }
 
     private static final Logger LOGGER = Logger.getLogger(CLI.class.getName());
-    private static final String ROOT_LOGGER_NAME = CLI.class.getPackage().getName();
 }