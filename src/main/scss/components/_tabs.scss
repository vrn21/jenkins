--- conflicted
+++ resolved
@@ -38,13 +38,8 @@
   border-radius: 100px;
   background: var(--tabs-item-background);
   color: var(--tabs-item-foreground);
-<<<<<<< HEAD
-  font-weight: 500;
+  font-weight: var(--font-bold-weight);
   font-size: var(--font-size-sm);
-=======
-  font-weight: var(--font-bold-weight);
-  font-size: 0.875rem;
->>>>>>> d8363194
   transition: var(--standard-transition);
   cursor: pointer;
 
