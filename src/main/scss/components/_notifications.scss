--- conflicted
+++ resolved
@@ -11,13 +11,8 @@
   grid-template-columns: auto 1fr;
   grid-gap: 1.5ch;
   padding: 0.8rem;
-<<<<<<< HEAD
   border-radius: var(--form-input-border-radius);
-  font-weight: 500;
-=======
-  border-radius: 10px;
   font-weight: var(--font-bold-weight);
->>>>>>> d8363194
   line-height: 1.66;
   color: var(--text-color);
   box-shadow:
